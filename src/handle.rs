use std::borrow::Borrow;
use std::hash::Hash;
use std::hash::Hasher;
use std::marker::PhantomData;
use std::mem::transmute;
use std::ops::Deref;
use std::ptr::NonNull;
use std::sync::Arc;
use std::sync::Weak;

use crate::isolate::IsolateAnnex;
use crate::isolate::Locker;
use crate::Data;
use crate::HandleScope;
use crate::Isolate;
use crate::IsolateHandle;

extern "C" {
  fn v8__Local__New(isolate: *mut Isolate, other: *const Data) -> *const Data;
  fn v8__Global__New(isolate: *mut Isolate, data: *const Data) -> *const Data;
  fn v8__Global__Reset(data: *const Data);
}

/// An object reference managed by the v8 garbage collector.
///
/// All objects returned from v8 have to be tracked by the garbage
/// collector so that it knows that the objects are still alive.  Also,
/// because the garbage collector may move objects, it is unsafe to
/// point directly to an object.  Instead, all objects are stored in
/// handles which are known by the garbage collector and updated
/// whenever an object moves.  Handles should always be passed by value
/// (except in cases like out-parameters) and they should never be
/// allocated on the heap.
///
/// There are two types of handles: local and persistent handles.
///
/// Local handles are light-weight and transient and typically used in
/// local operations.  They are managed by HandleScopes. That means that a
/// HandleScope must exist on the stack when they are created and that they are
/// only valid inside of the `HandleScope` active during their creation.
/// For passing a local handle to an outer `HandleScope`, an
/// `EscapableHandleScope` and its `Escape()` method must be used.
///
/// Persistent handles can be used when storing objects across several
/// independent operations and have to be explicitly deallocated when they're no
/// longer used.
///
/// It is safe to extract the object stored in the handle by
/// dereferencing the handle (for instance, to extract the *Object from
/// a Local<Object>); the value will still be governed by a handle
/// behind the scenes and the same rules apply to these values as to
/// their handles.
///
/// Note: Local handles in Rusty V8 differ from the V8 C++ API in that they are
/// never empty. In situations where empty handles are needed, use
/// Option<Local>.
#[repr(C)]
#[derive(Debug)]
pub struct Local<'s, T>(NonNull<T>, PhantomData<&'s ()>);

impl<'s, T> Local<'s, T> {
  /// Construct a new Local from an existing Handle.
  pub fn new(
    scope: &mut HandleScope<'s, ()>,
    handle: impl Handle<Data = T>,
  ) -> Self {
    let HandleInfo { data, host } = handle.get_handle_info();
    host.assert_match_isolate(scope);
    unsafe {
      scope.cast_local(|sd| {
        v8__Local__New(sd.get_isolate_ptr(), data.cast().as_ptr()) as *const T
      })
    }
    .unwrap()
  }

  /// Create a local handle by downcasting from one of its super types.
  /// This function is unsafe because the cast is unchecked.
  pub unsafe fn cast<A>(other: Local<'s, A>) -> Self
  where
    Local<'s, A>: From<Self>,
  {
    transmute(other)
  }

  pub(crate) unsafe fn from_raw(ptr: *const T) -> Option<Self> {
    NonNull::new(ptr as *mut _).map(|nn| Self::from_non_null(nn))
  }

  pub(crate) unsafe fn from_non_null(nn: NonNull<T>) -> Self {
    Self(nn, PhantomData)
  }

  pub(crate) fn as_non_null(self) -> NonNull<T> {
    self.0
  }

  pub(crate) fn slice_into_raw(slice: &[Self]) -> &[*const T] {
    unsafe { &*(slice as *const [Self] as *const [*const T]) }
  }
}

impl<'s, T> Copy for Local<'s, T> {}

impl<'s, T> Clone for Local<'s, T> {
  fn clone(&self) -> Self {
    *self
  }
}

impl<'s, T> Deref for Local<'s, T> {
  type Target = T;
  fn deref(&self) -> &T {
    unsafe { self.0.as_ref() }
  }
}

/// An object reference that is independent of any handle scope. Where
/// a Local handle only lives as long as the HandleScope in which it was
/// allocated, a global handle remains valid until it is explicitly
/// disposed using reset().
///
/// A global handle contains a reference to a storage cell within
/// the V8 engine which holds an object value and which is updated by
/// the garbage collector whenever the object is moved.
///
/// rusty_v8 note: Care must be taken to ensure the global handle is only used
/// in contexts where the holding Isolate is locked and entered. Otherwise, a
/// runtime assertion will be triggered, and the thread will panic. Unlike the
/// V8 C++ API, Global handles are reset when dropped. Extra care must be taken
/// to ensure Global handles are dropped while the associated Isolate is
/// entered, or after the Isolate has been dropped and disposed.
#[derive(Debug)]
pub struct Global<T: 'static> {
  data: NonNull<T>,
  isolate_handle: Weak<IsolateAnnex>,
}

// Global is marked as Send + Sync, but care must be taken to ensure the holding
// isolate is locked and entered before interacting with it.
unsafe impl<T> Send for Global<T> {}
unsafe impl<T> Sync for Global<T> {}

impl<T> Global<T> {
  /// Construct a new Global from an existing Handle.
  pub fn new(isolate: &mut Isolate, handle: impl Handle<Data = T>) -> Self {
    let HandleInfo { data, host } = handle.get_handle_info();
    host.assert_match_isolate(isolate);
    unsafe { Self::new_raw(isolate, data) }
  }

  /// Implementation helper function that contains the code that can be shared
  /// between `Global::new()` and `Global::clone()`.
  unsafe fn new_raw(isolate: *mut Isolate, data: NonNull<T>) -> Self {
    let data = data.cast().as_ptr();
    let data = v8__Global__New(isolate, data) as *const T;
    let data = NonNull::new_unchecked(data as *mut _);
    let isolate_handle = (*isolate).get_annex_weak();
    Self {
      data,
      isolate_handle,
    }
  }

  pub fn open<'a>(&'a self, scope: &mut Isolate) -> &'a T {
    Handle::open(self, scope)
  }

  #[deprecated = "use Global::open() instead"]
  pub fn get<'a>(&'a self, scope: &mut Isolate) -> &'a T {
    Handle::open(self, scope)
  }
}

impl<T> Global<T> {
  pub(crate) unsafe fn reset(this: *mut T) {
    v8__Global__Reset(this.cast());
  }
}

impl<T> Clone for Global<T> {
  fn clone(&self) -> Self {
    let HandleInfo { data, host } = self.get_handle_info();
    unsafe { Self::new_raw(host.get_isolate().as_mut(), data) }
  }
}

impl<T> Drop for Global<T> {
  fn drop(&mut self) {
    let HandleInfo { data, host } = self.get_handle_info();
    match host {
      // This `Global` handle is associated with an `Isolate` that has already
      // been disposed.
      HandleHost::DisposedIsolate => {}
      HandleHost::UnlockedIsolate(annex) => {
        annex
          .upgrade()
          .expect("invariant: expected annex for unlocked isolate")
          .mark_handle_data_for_disposal(self.data);
      }
      _ => unsafe { Self::reset(data.as_ptr()) },
    }
  }
}

pub trait Handle: Sized {
  type Data;

  #[doc(hidden)]
  fn get_handle_info(&self) -> HandleInfo<Self::Data>;

  /// Returns a reference to the V8 heap object that this handle represents.
  /// The handle does not get cloned, nor is it converted to a `Local` handle.
  ///
  /// # Panics
  ///
  /// This function panics in the following situations:
  /// - The handle is not hosted by the specified Isolate.
  /// - The Isolate that hosts this handle has been disposed.
  fn open<'a>(&'a self, isolate: &mut Isolate) -> &'a Self::Data {
    let HandleInfo { data, host } = self.get_handle_info();
    host.assert_match_isolate(isolate);
    unsafe { &*data.as_ptr() }
  }

  /// Reads the inner value contained in this handle, _without_ verifying that
  /// the this handle is hosted by the currently active `Isolate`.
  ///
  /// # Safety
  ///
  /// Using a V8 heap object with another `Isolate` than the `Isolate` that
  /// hosts it is not permitted under any circumstance. Doing so leads to
  /// undefined behavior, likely a crash.
  ///
  /// # Panics
  ///
  /// This function panics if the `Isolate` that hosts the handle has been
  /// disposed.
  unsafe fn get_unchecked(&self) -> &Self::Data {
    let HandleInfo { data, host } = self.get_handle_info();
    if let HandleHost::DisposedIsolate = host {
      panic!("attempt to access Handle hosted by disposed Isolate");
    }
    &*data.as_ptr()
  }
}

impl<'s, T> Handle for Local<'s, T> {
  type Data = T;
  fn get_handle_info(&self) -> HandleInfo<T> {
    HandleInfo::new(self.as_non_null(), HandleHost::Scope)
  }
}

impl<'a, 's: 'a, T> Handle for &'a Local<'s, T> {
  type Data = T;
  fn get_handle_info(&self) -> HandleInfo<T> {
    HandleInfo::new(self.as_non_null(), HandleHost::Scope)
  }
}

impl<T: Sized> Handle for Global<T> {
  type Data = T;
  fn get_handle_info(&self) -> HandleInfo<T> {
    HandleInfo::new(self.data, (&self.isolate_handle).into())
  }
}

impl<'a, T: Sized> Handle for &'a Global<T> {
  type Data = T;
  fn get_handle_info(&self) -> HandleInfo<T> {
    HandleInfo::new(self.data, (&self.isolate_handle).into())
  }
}

impl<T: Sized> Handle for Arc<Global<T>> {
  type Data = T;
  fn get_handle_info(&self) -> HandleInfo<T> {
    HandleInfo::new(self.data, (&self.isolate_handle).into())
  }
}

impl<'s, T> Borrow<T> for Local<'s, T> {
  fn borrow(&self) -> &T {
    &**self
  }
}

impl<T> Borrow<T> for Global<T> {
  fn borrow(&self) -> &T {
    let HandleInfo { data, host } = self.get_handle_info();
    if let HandleHost::DisposedIsolate = host {
      panic!("attempt to access Handle hosted by disposed Isolate");
    } else if let HandleHost::UnlockedIsolate(_) = host {
      panic!("attempt to access Handle outside of locked Isolate")
    }
    unsafe { &*data.as_ptr() }
  }
}

impl<'s, T> Eq for Local<'s, T> where T: Eq {}
impl<T> Eq for Global<T> where T: Eq {}

impl<'s, T: Hash> Hash for Local<'s, T> {
  fn hash<H: Hasher>(&self, state: &mut H) {
    (&**self).hash(state)
  }
}

impl<T: Hash> Hash for Global<T> {
  fn hash<H: Hasher>(&self, state: &mut H) {
    (self.borrow() as &T).hash(state);
  }
}

impl<'s, T, Rhs: Handle> PartialEq<Rhs> for Local<'s, T>
where
  T: PartialEq<Rhs::Data>,
{
  fn eq(&self, other: &Rhs) -> bool {
    let i1 = self.get_handle_info();
    let i2 = other.get_handle_info();
    i1.host.match_host(i2.host, None)
      && unsafe { i1.data.as_ref() == i2.data.as_ref() }
  }
}

impl<'s, T, Rhs: Handle> PartialEq<Rhs> for Global<T>
where
  T: PartialEq<Rhs::Data>,
{
  fn eq(&self, other: &Rhs) -> bool {
    let i1 = self.get_handle_info();
    let i2 = other.get_handle_info();
    i1.host.match_host(i2.host, None)
      && unsafe { i1.data.as_ref() == i2.data.as_ref() }
  }
}

#[derive(Debug, Clone)]
pub struct HandleInfo<T> {
  data: NonNull<T>,
  host: HandleHost,
}

impl<T> HandleInfo<T> {
  fn new(data: NonNull<T>, host: HandleHost) -> Self {
    Self { data, host }
  }
}

#[derive(Debug, Clone)]
enum HandleHost {
  // Note: the `HandleHost::Scope` variant does not indicate that the handle
  // it applies to is not associated with an `Isolate`. It only means that
  // the handle is a `Local` handle that was unable to provide a pointer to
  // the `Isolate` that hosts it (the handle) and the currently entered
  // scope.
  Scope,
  Isolate(NonNull<Isolate>),
  UnlockedIsolate(Weak<IsolateAnnex>),
  DisposedIsolate,
}

impl From<&'_ mut Isolate> for HandleHost {
  fn from(isolate: &'_ mut Isolate) -> Self {
    Self::Isolate(NonNull::from(isolate))
  }
}

impl From<&'_ IsolateHandle> for HandleHost {
  fn from(isolate_handle: &IsolateHandle) -> Self {
    let isolate_ptr = unsafe { isolate_handle.get_isolate_ptr() };
    if isolate_ptr.is_null() {
      Self::DisposedIsolate
    } else if !isolate_handle.is_locked() {
      Self::UnlockedIsolate(unsafe {
        isolate_ptr.as_ref().unwrap().get_annex_weak()
      })
    } else {
      Self::Isolate(NonNull::new(isolate_ptr).unwrap())
    }
  }
}

impl From<&'_ mut Locker> for HandleHost {
  fn from(locker: &'_ mut Locker) -> Self {
    Self::Isolate(NonNull::from(locker.get_isolate()))
  }
}

impl From<&Weak<IsolateAnnex>> for HandleHost {
  fn from(annex: &Weak<IsolateAnnex>) -> Self {
    match annex.upgrade() {
      Some(annex) => {
        let isolate_ptr = unsafe { annex.get_isolate_ptr() };
        if isolate_ptr.is_null() {
          Self::DisposedIsolate
        } else if unsafe { !Locker::is_locked(isolate_ptr) } {
          Self::UnlockedIsolate(unsafe {
            isolate_ptr.as_ref().unwrap().get_annex_weak()
          })
        } else {
          Self::Isolate(NonNull::new(isolate_ptr).unwrap())
        }
      }
      None => Self::DisposedIsolate,
    }
  }
}

impl HandleHost {
  /// Compares two `HandleHost` values, returning `true` if they refer to the
  /// same `Isolate`, or `false` if they refer to different isolates.
  ///
  /// If the caller knows which `Isolate` the currently entered scope (if any)
  /// belongs to, it should pass on this information via the second argument
  /// (`scope_isolate_opt`).
  ///
  /// # Panics
  ///
  /// This function panics if one of the `HandleHost` values refers to an
  /// `Isolate` that has been disposed.
  ///
  /// # Safety / Bugs
  ///
  /// The current implementation is a bit too forgiving. If it cannot decide
  /// whether two hosts refer to the same `Isolate`, it just returns `true`.
  /// Note that this can only happen when the caller does _not_ provide a value
  /// for the `scope_isolate_opt` argument.
  fn match_host(
    self,
    other: Self,
    scope_isolate_opt: Option<&mut Isolate>,
  ) -> bool {
    let scope_isolate_opt_nn = scope_isolate_opt.map(NonNull::from);
    match (self, other, scope_isolate_opt_nn) {
      (Self::Scope, Self::Scope, _) => true,
      (Self::Isolate(ile1), Self::Isolate(ile2), _) => ile1 == ile2,
      (Self::Scope, Self::Isolate(ile1), Some(ile2)) => ile1 == ile2,
      (Self::Isolate(ile1), Self::Scope, Some(ile2)) => ile1 == ile2,
      // TODO(pisciaureus): If the caller didn't provide a `scope_isolate_opt`
      // value that works, we can't do a meaningful check. So all we do for now
      // is pretend the Isolates match and hope for the best. This eventually
      // needs to be tightened up.
      (Self::Scope, Self::Isolate(_), _) => true,
      (Self::Isolate(_), Self::Scope, _) => true,
      // Handles must be used within the scope of an active Locker and entered
      // isolate. Attempting to use a handle otherwise is unsafe.
      (Self::UnlockedIsolate(_), ..) | (_, Self::UnlockedIsolate(_), _) => {
        panic!("attempt to access Handle outside of locked Isolate")
      }
      // Handles hosted in an Isolate that has been disposed aren't good for
      // anything, even if a pair of handles used to to be hosted in the same
      // now-disposed isolate.
      (Self::DisposedIsolate, ..) | (_, Self::DisposedIsolate, _) => {
        panic!("attempt to access Handle hosted by disposed Isolate")
      }
    }
  }

  fn assert_match_host(self, other: Self, scope_opt: Option<&mut Isolate>) {
    assert!(
      self.match_host(other, scope_opt),
      "attempt to use Handle in an Isolate that is not its host"
    )
  }

  #[allow(dead_code)]
  fn match_isolate(self, isolate: &mut Isolate) -> bool {
    self.match_host(isolate.into(), Some(isolate))
  }

  fn assert_match_isolate(self, isolate: &mut Isolate) {
    self.assert_match_host(isolate.into(), Some(isolate))
  }

  fn get_isolate(self) -> NonNull<Isolate> {
    match self {
      Self::Scope => panic!("host Isolate for Handle not available"),
      Self::Isolate(ile) => ile,
      Self::UnlockedIsolate(_) => panic!("attempt to access unlocked Isolate"),
      Self::DisposedIsolate => panic!("attempt to access disposed Isolate"),
    }
  }

<<<<<<< HEAD
  fn get_isolate_handle(self) -> Weak<IsolateAnnex> {
    unsafe { self.get_isolate().as_ref() }.get_annex_weak()
=======
  #[allow(dead_code)]
  fn get_isolate_handle(self) -> IsolateHandle {
    unsafe { self.get_isolate().as_ref() }.thread_safe_handle()
>>>>>>> bab4467e
  }
}<|MERGE_RESOLUTION|>--- conflicted
+++ resolved
@@ -484,13 +484,8 @@
     }
   }
 
-<<<<<<< HEAD
+  #[allow(dead_code)]
   fn get_isolate_handle(self) -> Weak<IsolateAnnex> {
     unsafe { self.get_isolate().as_ref() }.get_annex_weak()
-=======
-  #[allow(dead_code)]
-  fn get_isolate_handle(self) -> IsolateHandle {
-    unsafe { self.get_isolate().as_ref() }.thread_safe_handle()
->>>>>>> bab4467e
   }
 }