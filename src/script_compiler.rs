--- conflicted
+++ resolved
@@ -79,13 +79,9 @@
 /// Corresponds to the ParseModule abstract operation in the ECMAScript
 /// specification.
 pub fn compile_module<'a>(
-<<<<<<< HEAD
-  scope: &'a mut Scope,
-=======
-  scope: &mut impl InIsolate,
->>>>>>> 49b3ec6b
+  scope: &mut Scope,
   source: Source,
-) -> Option<Local<Module>> {
+) -> Option<Local<'a, Module>> {
   compile_module2(
     scope,
     source,
@@ -96,15 +92,11 @@
 
 /// Same as compile_module with more options.
 pub fn compile_module2<'a>(
-<<<<<<< HEAD
-  scope: &'a mut Scope,
-=======
-  scope: &mut impl InIsolate,
->>>>>>> 49b3ec6b
+  scope: &mut Scope,
   source: Source,
   options: CompileOptions,
   no_cache_reason: NoCacheReason,
-) -> Option<Local<Module>> {
+) -> Option<Local<'a, Module>> {
   unsafe {
     Local::from_raw(v8__ScriptCompiler__CompileModule(
       scope.isolate(),
