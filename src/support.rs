--- conflicted
+++ resolved
@@ -485,9 +485,6 @@
   }
 }
 
-<<<<<<< HEAD
-#[derive(Copy, Debug, Clone)]
-=======
 impl From<Option<bool>> for MaybeBool {
   fn from(option: Option<bool>) -> Self {
     match option {
@@ -498,12 +495,11 @@
   }
 }
 
-#[derive(Copy, Clone)]
->>>>>>> bca41e4c
+#[derive(Copy, Clone, Debug)]
 #[repr(transparent)]
 pub struct CxxVTable(pub *const Opaque);
 
-#[derive(Copy, Debug, Clone)]
+#[derive(Copy, Clone, Debug)]
 pub struct RustVTable<DynT>(pub *const Opaque, pub PhantomData<DynT>);
 
 #[derive(Debug)]
