// Copyright 2019-2021 the Deno authors. All rights reserved. MIT license.

//! # Example
//!
//! ```rust
//! let platform = v8::new_default_platform(0, false).make_shared();
//! v8::V8::initialize_platform(platform);
//! v8::V8::initialize();
//!
//! let isolate = &mut v8::Isolate::new(Default::default());
//!
//! let scope = &mut v8::HandleScope::new(isolate);
//! let context = v8::Context::new(scope);
//! let scope = &mut v8::ContextScope::new(scope, context);
//!
//! let code = v8::String::new(scope, "'Hello' + ' World!'").unwrap();
//! println!("javascript code: {}", code.to_rust_string_lossy(scope));
//!
//! let script = v8::Script::compile(scope, code, None).unwrap();
//! let result = script.run(scope).unwrap();
//! let result = result.to_string(scope).unwrap();
//! println!("result: {}", result.to_rust_string_lossy(scope));
//! ```

#![allow(clippy::missing_safety_doc)]

#[macro_use]
extern crate bitflags;

mod array_buffer;
mod array_buffer_view;
mod bigint;
mod context;
pub mod cppgc;
mod data;
mod date;
mod exception;
mod external;
mod external_references;
pub mod fast_api;
mod fixed_array;
mod function;
mod gc;
mod get_property_names_args_builder;
mod handle;
pub mod icu;
mod isolate;
mod isolate_create_params;
<<<<<<< HEAD
mod locker;
=======
mod microtask;
>>>>>>> 89fbf2a0
mod module;
mod name;
mod number;
mod object;
mod platform;
mod primitive_array;
mod primitives;
mod private;
mod promise;
mod property_attribute;
mod property_descriptor;
mod property_filter;
mod property_handler_flags;
mod proxy;
mod scope;
mod script;
mod script_or_module;
mod shared_array_buffer;
mod snapshot;
mod string;
mod support;
mod symbol;
mod template;
mod typed_array;
mod unbound_module_script;
mod unbound_script;
mod value;
mod value_deserializer;
mod value_serializer;
mod wasm;

pub mod inspector;
pub mod json;
pub mod script_compiler;
// This module is intentionally named "V8" rather than "v8" to match the
// C++ namespace "v8::V8".
#[allow(non_snake_case)]
pub mod V8;

pub use array_buffer::*;
pub use data::*;
pub use exception::*;
pub use external_references::ExternalReference;
pub use external_references::ExternalReferences;
pub use function::*;
pub use gc::*;
pub use get_property_names_args_builder::*;
pub use handle::Global;
pub use handle::Handle;
pub use handle::Local;
pub use handle::Weak;
pub use isolate::GarbageCollectionType;
pub use isolate::HeapStatistics;
pub use isolate::HostCreateShadowRealmContextCallback;
pub use isolate::HostImportModuleDynamicallyCallback;
pub use isolate::HostInitializeImportMetaObjectCallback;
pub use isolate::Isolate;
pub use isolate::IsolateHandle;
pub use isolate::MemoryPressureLevel;
pub use isolate::MessageCallback;
pub use isolate::MessageErrorLevel;
pub use isolate::MicrotasksPolicy;
pub use isolate::NearHeapLimitCallback;
pub use isolate::OomDetails;
pub use isolate::OomErrorCallback;
pub use isolate::OwnedIsolate;
pub use isolate::PromiseHook;
pub use isolate::PromiseHookType;
pub use isolate::PromiseRejectCallback;
pub use isolate::SharedIsolate;
pub use isolate::WasmAsyncSuccess;
pub use isolate_create_params::CreateParams;
<<<<<<< HEAD
pub use locker::Locker;
=======
pub use microtask::MicrotaskQueue;
>>>>>>> 89fbf2a0
pub use module::*;
pub use object::*;
pub use platform::new_default_platform;
pub use platform::new_single_threaded_default_platform;
pub use platform::new_unprotected_default_platform;
pub use platform::Platform;
pub use primitives::*;
pub use promise::{PromiseRejectEvent, PromiseRejectMessage, PromiseState};
pub use property_attribute::*;
pub use property_descriptor::*;
pub use property_filter::*;
pub use property_handler_flags::*;
pub use scope::AllowJavascriptExecutionScope;
pub use scope::CallbackScope;
pub use scope::ContextScope;
pub use scope::DisallowJavascriptExecutionScope;
pub use scope::EscapableHandleScope;
pub use scope::HandleScope;
pub use scope::OnFailure;
pub use scope::TryCatch;
pub use script::ScriptOrigin;
pub use script_compiler::CachedData;
pub use snapshot::FunctionCodeHandling;
pub use snapshot::StartupData;
pub use string::NewStringType;
pub use string::OneByteConst;
pub use string::WriteOptions;
pub use support::SharedPtr;
pub use support::SharedRef;
pub use support::UniquePtr;
pub use support::UniqueRef;
pub use template::*;
pub use value_deserializer::ValueDeserializer;
pub use value_deserializer::ValueDeserializerHelper;
pub use value_deserializer::ValueDeserializerImpl;
pub use value_serializer::ValueSerializer;
pub use value_serializer::ValueSerializerHelper;
pub use value_serializer::ValueSerializerImpl;
pub use wasm::CompiledWasmModule;
pub use wasm::WasmStreaming;

// TODO(piscisaureus): Ideally this trait would not be exported.
pub use support::MapFnTo;<|MERGE_RESOLUTION|>--- conflicted
+++ resolved
@@ -46,11 +46,8 @@
 pub mod icu;
 mod isolate;
 mod isolate_create_params;
-<<<<<<< HEAD
 mod locker;
-=======
 mod microtask;
->>>>>>> 89fbf2a0
 mod module;
 mod name;
 mod number;
@@ -123,11 +120,8 @@
 pub use isolate::SharedIsolate;
 pub use isolate::WasmAsyncSuccess;
 pub use isolate_create_params::CreateParams;
-<<<<<<< HEAD
 pub use locker::Locker;
-=======
 pub use microtask::MicrotaskQueue;
->>>>>>> 89fbf2a0
 pub use module::*;
 pub use object::*;
 pub use platform::new_default_platform;
