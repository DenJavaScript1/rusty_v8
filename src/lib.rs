--- conflicted
+++ resolved
@@ -32,11 +32,7 @@
 mod try_catch;
 mod value;
 
-<<<<<<< HEAD
-pub mod array_buffer;
 pub mod array_buffer_view;
-=======
->>>>>>> 7cb66234
 pub mod inspector;
 pub mod json;
 pub mod platform;
