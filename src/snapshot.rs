use crate::external_references::ExternalReferences;
use crate::isolate_create_params::raw;
use crate::scope::data::ScopeData;
use crate::support::char;
use crate::support::int;
use crate::support::intptr_t;
use crate::support::Allocated;
use crate::support::Allocation;
use crate::Context;
use crate::Data;
use crate::Isolate;
use crate::Local;
use crate::OwnedIsolate;

use std::borrow::Borrow;
use std::convert::TryFrom;
use std::mem::MaybeUninit;
use std::ops::Deref;
use std::ptr::null;

extern "C" {
  fn v8__SnapshotCreator__CONSTRUCT(
    buf: *mut MaybeUninit<SnapshotCreatorInner>,
    external_references: *const intptr_t,
    existing_blob: *const raw::StartupData,
  );
  fn v8__SnapshotCreator__DESTRUCT(this: *mut SnapshotCreatorInner);
  fn v8__SnapshotCreator__GetIsolate(
    this: *const SnapshotCreatorInner,
  ) -> *mut Isolate;
  fn v8__SnapshotCreator__CreateBlob(
    this: *mut SnapshotCreatorInner,
    function_code_handling: FunctionCodeHandling,
  ) -> StartupData;
  fn v8__SnapshotCreator__SetDefaultContext(
    this: *mut SnapshotCreatorInner,
    context: *const Context,
  );
  fn v8__SnapshotCreator__AddContext(
    this: *mut SnapshotCreatorInner,
    context: *const Context,
  ) -> usize;
  fn v8__SnapshotCreator__AddData_to_isolate(
    this: *mut SnapshotCreatorInner,
    data: *const Data,
  ) -> usize;
  fn v8__SnapshotCreator__AddData_to_context(
    this: *mut SnapshotCreatorInner,
    context: *const Context,
    data: *const Data,
  ) -> usize;
  fn v8__StartupData__DESTRUCT(this: *mut StartupData);
}

// TODO(piscisaureus): merge this struct with
// `isolate_create_params::raw::StartupData`.
#[repr(C)]
#[derive(Debug)]
pub struct StartupData {
  data: *const char,
  raw_size: int,
}

impl Drop for StartupData {
  fn drop(&mut self) {
    unsafe { v8__StartupData__DESTRUCT(self) }
  }
}

impl Deref for StartupData {
  type Target = [u8];
  fn deref(&self) -> &Self::Target {
    let data = self.data as *const u8;
    let len = usize::try_from(self.raw_size).unwrap();
    unsafe { std::slice::from_raw_parts(data, len) }
  }
}

impl AsRef<[u8]> for StartupData {
  fn as_ref(&self) -> &[u8] {
    &**self
  }
}

impl Borrow<[u8]> for StartupData {
  fn borrow(&self) -> &[u8] {
    &**self
  }
}

#[repr(C)]
#[derive(Debug)]
pub enum FunctionCodeHandling {
  Clear,
  Keep,
}

/// Helper class to create a snapshot data blob.
#[repr(C)]
#[derive(Debug)]
struct SnapshotCreatorInner([usize; 1]);

/// Helper class to create a snapshot data blob.
#[derive(Debug)]
pub struct SnapshotCreator {
  inner: SnapshotCreatorInner,
  isolate: Option<OwnedIsolate>,
}

impl SnapshotCreator {
  /// Create an isolate, and set it up for serialization.
  /// The isolate is created from scratch.
  pub fn new(external_references: Option<&'static ExternalReferences>) -> Self {
    Self::new_impl(external_references, None::<&[u8]>)
  }

  /// Create an isolate, and set it up for serialization.
  /// The isolate is created from scratch.
  #[inline(always)]
  pub fn from_existing_snapshot(
    existing_snapshot_blob: impl Allocated<[u8]>,
    external_references: Option<&'static ExternalReferences>,
  ) -> Self {
    Self::new_impl(external_references, Some(existing_snapshot_blob))
  }

  /// Create and enter an isolate, and set it up for serialization.
  /// The isolate is created from scratch.
  #[inline(always)]
  fn new_impl(
    external_references: Option<&'static ExternalReferences>,
    existing_snapshot_blob: Option<impl Allocated<[u8]>>,
  ) -> Self {
    let mut snapshot_creator_inner: MaybeUninit<SnapshotCreatorInner> =
      MaybeUninit::uninit();
    let external_references_ptr = if let Some(er) = external_references {
      er.as_ptr()
    } else {
      std::ptr::null()
    };

    let snapshot_blob_ptr;
    let snapshot_allocations;
    if let Some(snapshot_blob) = existing_snapshot_blob {
      let data = Allocation::of(snapshot_blob);
      let header = Allocation::of(raw::StartupData::boxed_header(&data));
      snapshot_blob_ptr = &*header as *const _;
      snapshot_allocations = Some((header, data));
    } else {
      snapshot_blob_ptr = null();
      snapshot_allocations = None;
    }

    let mut snapshot_creator_inner = unsafe {
      v8__SnapshotCreator__CONSTRUCT(
        &mut snapshot_creator_inner,
        external_references_ptr,
        snapshot_blob_ptr,
      );
      snapshot_creator_inner.assume_init()
    };

    let isolate = unsafe {
      let isolate_ptr =
        v8__SnapshotCreator__GetIsolate(snapshot_creator_inner);
      let mut owned_isolate = OwnedIsolate::new(isolate_ptr);
      ScopeData::new_root(&mut owned_isolate);
      owned_isolate.create_annex(Box::new(snapshot_allocations));
      owned_isolate
    };

    Self {
      inner: snapshot_creator_inner,
      isolate: Some(isolate),
    }
  }
}

impl Drop for SnapshotCreator {
  fn drop(&mut self) {
    // `SnapshotCreatorInner` owns the isolate and will drop it when calling
    // `v8__SnapshotCreator__DESTRUCT()`, so let's just forget it here.
    std::mem::forget(self.isolate.take().unwrap());
    unsafe { v8__SnapshotCreator__DESTRUCT(&mut self.inner) };
  }
}

impl SnapshotCreator {
  /// Set the default context to be included in the snapshot blob.
  /// The snapshot will not contain the global proxy, and we expect one or a
  /// global object template to create one, to be provided upon deserialization.
  #[inline(always)]
  pub fn set_default_context(&mut self, context: Local<Context>) {
    unsafe {
      v8__SnapshotCreator__SetDefaultContext(&mut self.inner, &*context)
    };
  }

  /// Add additional context to be included in the snapshot blob.
  /// The snapshot will include the global proxy.
  ///
  /// Returns the index of the context in the snapshot blob.
  #[inline(always)]
  pub fn add_context(&mut self, context: Local<Context>) -> usize {
    unsafe { v8__SnapshotCreator__AddContext(&mut self.inner, &*context) }
  }

  /// Attach arbitrary `v8::Data` to the isolate snapshot, which can be
  /// retrieved via `HandleScope::get_context_data_from_snapshot_once()` after
  /// deserialization. This data does not survive when a new snapshot is created
  /// from an existing snapshot.
  #[inline(always)]
  pub fn add_isolate_data<T>(&mut self, data: Local<T>) -> usize
  where
    for<'l> Local<'l, T>: Into<Local<'l, Data>>,
  {
    unsafe {
      v8__SnapshotCreator__AddData_to_isolate(&mut self.inner, &*data.into())
    }
  }

  /// Attach arbitrary `v8::Data` to the context snapshot, which can be
  /// retrieved via `HandleScope::get_context_data_from_snapshot_once()` after
  /// deserialization. This data does not survive when a new snapshot is
  /// created from an existing snapshot.
  #[inline(always)]
  pub fn add_context_data<T>(
    &mut self,
    context: Local<Context>,
    data: Local<T>,
  ) -> usize
  where
    for<'l> Local<'l, T>: Into<Local<'l, Data>>,
  {
    unsafe {
      v8__SnapshotCreator__AddData_to_context(
        &mut self.inner,
        &*context,
        &*data.into(),
      )
    }
  }

  /// Creates a snapshot data blob.
  /// This must not be called from within a handle scope.
  #[inline(always)]
  pub fn create_blob(
    &mut self,
    isolate: OwnedIsolate,
    function_code_handling: FunctionCodeHandling,
  ) -> Option<StartupData> {
<<<<<<< HEAD
    assert!(self.isolate.replace(isolate).is_none());
    {
      ScopeData::get_root_mut(self.isolate.as_deref_mut().unwrap());
    }
    let blob = unsafe {
      v8__SnapshotCreator__CreateBlob(&mut self.inner, function_code_handling)
    };
=======
    let blob =
      unsafe { v8__SnapshotCreator__CreateBlob(self, function_code_handling) };
>>>>>>> 29b2b799
    if blob.data.is_null() {
      debug_assert!(blob.raw_size == 0);
      None
    } else {
      debug_assert!(blob.raw_size > 0);
      Some(blob)
    }
  }

  /// This method panics if called more than once.
  #[inline(always)]
  pub fn get_owned_isolate(&mut self) -> OwnedIsolate {
    assert!(self.isolate.is_some(), "Isolate has already been taken");
    self.isolate.take().unwrap()
  }
}<|MERGE_RESOLUTION|>--- conflicted
+++ resolved
@@ -161,8 +161,7 @@
     };
 
     let isolate = unsafe {
-      let isolate_ptr =
-        v8__SnapshotCreator__GetIsolate(snapshot_creator_inner);
+      let isolate_ptr = v8__SnapshotCreator__GetIsolate(snapshot_creator_inner);
       let mut owned_isolate = OwnedIsolate::new(isolate_ptr);
       ScopeData::new_root(&mut owned_isolate);
       owned_isolate.create_annex(Box::new(snapshot_allocations));
@@ -246,21 +245,10 @@
   #[inline(always)]
   pub fn create_blob(
     &mut self,
-    isolate: OwnedIsolate,
     function_code_handling: FunctionCodeHandling,
   ) -> Option<StartupData> {
-<<<<<<< HEAD
-    assert!(self.isolate.replace(isolate).is_none());
-    {
-      ScopeData::get_root_mut(self.isolate.as_deref_mut().unwrap());
-    }
-    let blob = unsafe {
-      v8__SnapshotCreator__CreateBlob(&mut self.inner, function_code_handling)
-    };
-=======
     let blob =
       unsafe { v8__SnapshotCreator__CreateBlob(self, function_code_handling) };
->>>>>>> 29b2b799
     if blob.data.is_null() {
       debug_assert!(blob.raw_size == 0);
       None
