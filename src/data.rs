--- conflicted
+++ resolved
@@ -12,11 +12,7 @@
 use std::mem::transmute;
 use std::ops::Deref;
 
-<<<<<<< HEAD
 use crate::handle::V8HeapObject;
-use crate::support::int;
-=======
->>>>>>> 48cc6cb7
 use crate::support::Opaque;
 use crate::Global;
 use crate::Handle;
@@ -379,10 +375,7 @@
 impl_partial_eq! { FixedArray for Data use identity }
 impl_partial_eq! { Module for Data use identity }
 impl_partial_eq! { ModuleRequest for Data use identity }
-<<<<<<< HEAD
 impl_partial_eq! { FixedArray for Data use identity }
-=======
->>>>>>> 48cc6cb7
 impl_partial_eq! { PrimitiveArray for Data use identity }
 impl_partial_eq! { Private for Data use identity }
 impl_partial_eq! { Signature for Data use identity }
@@ -448,13 +441,6 @@
 impl_partial_eq! { Data for Context use identity }
 impl_partial_eq! { Context for Context use identity }
 
-<<<<<<< HEAD
-define_type! {
-  /// An error message.
-  Message
-}
-impl_deref! { Data for Message }
-=======
 /// A fixed-sized array with elements of type Data.
 #[repr(C)]
 #[derive(Debug)]
@@ -462,16 +448,12 @@
 
 impl_deref! { Data for FixedArray }
 impl_try_from! { Data for FixedArray if v => v.is_fixed_array() }
-impl_eq! { for FixedArray }
 impl_partial_eq! { Data for FixedArray use identity }
 impl_partial_eq! { FixedArray for FixedArray use identity }
 
-/// An error message.
-#[repr(C)]
-#[derive(Debug)]
-pub struct Message(Opaque);
-
->>>>>>> 48cc6cb7
+  /// An error message.
+  Message
+}
 impl_eq! { for Message }
 impl_partial_eq! { Message for Message use identity }
 
@@ -486,28 +468,24 @@
 impl_partial_eq! { Data for Module use identity }
 impl_partial_eq! { Module for Module use identity }
 
-<<<<<<< HEAD
-define_type! {
-  /// A fixed-sized array with elements of type Data.
-  FixedArray
-}
+define_type! {
+/// A fixed-sized array with elements of type Data.
+#[repr(C)]
+#[derive(Debug)]
+pub struct FixedArray(Opaque);
+
+}
+
+
+#[repr(C)]
 impl_deref! { Data for FixedArray }
+impl_try_from! { Data for FixedArray if v => v.is_fixed_array() }
 impl_eq! { for FixedArray }
-impl_hash! { for FixedArray }
 impl_partial_eq! { Data for FixedArray use identity }
 impl_partial_eq! { FixedArray for FixedArray use identity }
 
-define_type! { ModuleRequest }
-
-impl_deref! { Data for ModuleRequest }
-=======
-#[repr(C)]
-#[derive(Debug)]
-pub struct ModuleRequest(Opaque);
-
 impl_deref! { Data for ModuleRequest }
 impl_try_from! { Data for ModuleRequest if v => v.is_module_request() }
->>>>>>> 48cc6cb7
 impl_eq! { for ModuleRequest }
 impl_partial_eq! { Data for ModuleRequest use identity }
 impl_partial_eq! { ModuleRequest for ModuleRequest use identity }
@@ -537,25 +515,14 @@
 impl_partial_eq! { Data for Private use identity }
 impl_partial_eq! { Private for Private use identity }
 
-<<<<<<< HEAD
 define_type! {
   /// A compiled JavaScript script, tied to a Context which was active when the
   /// script was compiled.
   Script
 }
-impl_deref! { Data for Script }
-=======
-/// A compiled JavaScript script, tied to a Context which was active when the
-/// script was compiled.
-#[repr(C)]
-#[derive(Debug)]
-pub struct Script(Opaque);
-
->>>>>>> 48cc6cb7
 impl_eq! { for Script }
 impl_partial_eq! { Script for Script use identity }
 
-<<<<<<< HEAD
 define_type! {
   /// A container type that holds relevant metadata for module loading.
   ///
@@ -563,17 +530,6 @@
   /// HostImportModuleDynamicallyCallback for module loading.
   ScriptOrModule
 }
-impl_deref! { Data for ScriptOrModule }
-=======
-/// A container type that holds relevant metadata for module loading.
-///
-/// This is passed back to the embedder as part of
-/// HostImportModuleDynamicallyCallback for module loading.
-#[repr(C)]
-#[derive(Debug)]
-pub struct ScriptOrModule(Opaque);
-
->>>>>>> 48cc6cb7
 impl_eq! { for ScriptOrModule }
 impl_partial_eq! { ScriptOrModule for ScriptOrModule use identity }
 
@@ -591,39 +547,19 @@
 impl_partial_eq! { Data for Signature use identity }
 impl_partial_eq! { Signature for Signature use identity }
 
-<<<<<<< HEAD
 define_type! {
   /// A single JavaScript stack frame.
   StackFrame
 }
-impl_deref! { Data for StackFrame }
-=======
-/// A single JavaScript stack frame.
-#[repr(C)]
-#[derive(Debug)]
-pub struct StackFrame(Opaque);
-
->>>>>>> 48cc6cb7
 impl_eq! { for StackFrame }
 impl_partial_eq! { StackFrame for StackFrame use identity }
 
-<<<<<<< HEAD
 define_type! {
   /// Representation of a JavaScript stack trace. The information collected is a
   /// snapshot of the execution stack and the information remains valid after
   /// execution continues.
   StackTrace
 }
-impl_deref! { Data for StackTrace }
-=======
-/// Representation of a JavaScript stack trace. The information collected is a
-/// snapshot of the execution stack and the information remains valid after
-/// execution continues.
-#[repr(C)]
-#[derive(Debug)]
-pub struct StackTrace(Opaque);
-
->>>>>>> 48cc6cb7
 impl_eq! { for StackTrace }
 impl_partial_eq! { StackTrace for StackTrace use identity }
 
@@ -641,7 +577,6 @@
 impl_partial_eq! { FunctionTemplate for Template use identity }
 impl_partial_eq! { ObjectTemplate for Template use identity }
 
-<<<<<<< HEAD
 define_type! {
   /// A FunctionTemplate is used to create functions at runtime. There
   /// can only be one function created from a FunctionTemplate in a
@@ -650,8 +585,8 @@
   /// temporary functions that can be collected using Scripts is
   /// preferred.
   ///
-  /// Any modification of a FunctionTemplate after first instantiation will
-  /// trigger a crash.
+/// Any modification of a FunctionTemplate after first instantiation will trigger
+/// a crash.
   ///
   /// A FunctionTemplate can have properties, these properties are added to the
   /// function object when it is created.
@@ -750,117 +685,6 @@
   /// experimental.
   FunctionTemplate
 }
-=======
-/// A FunctionTemplate is used to create functions at runtime. There
-/// can only be one function created from a FunctionTemplate in a
-/// context. The lifetime of the created function is equal to the
-/// lifetime of the context. So in case the embedder needs to create
-/// temporary functions that can be collected using Scripts is
-/// preferred.
-///
-/// Any modification of a FunctionTemplate after first instantiation will trigger
-/// a crash.
-///
-/// A FunctionTemplate can have properties, these properties are added to the
-/// function object when it is created.
-///
-/// A FunctionTemplate has a corresponding instance template which is
-/// used to create object instances when the function is used as a
-/// constructor. Properties added to the instance template are added to
-/// each object instance.
-///
-/// A FunctionTemplate can have a prototype template. The prototype template
-/// is used to create the prototype object of the function.
-///
-/// The following example shows how to use a FunctionTemplate:
-///
-/// ```ignore
-///    v8::Local<v8::FunctionTemplate> t = v8::FunctionTemplate::New(isolate);
-///    t->Set(isolate, "func_property", v8::Number::New(isolate, 1));
-///
-///    v8::Local<v8::Template> proto_t = t->PrototypeTemplate();
-///    proto_t->Set(isolate,
-///                 "proto_method",
-///                 v8::FunctionTemplate::New(isolate, InvokeCallback));
-///    proto_t->Set(isolate, "proto_const", v8::Number::New(isolate, 2));
-///
-///    v8::Local<v8::ObjectTemplate> instance_t = t->InstanceTemplate();
-///    instance_t->SetAccessor(
-///        String::NewFromUtf8Literal(isolate, "instance_accessor"),
-///        InstanceAccessorCallback);
-///    instance_t->SetHandler(
-///        NamedPropertyHandlerConfiguration(PropertyHandlerCallback));
-///    instance_t->Set(String::NewFromUtf8Literal(isolate, "instance_property"),
-///                    Number::New(isolate, 3));
-///
-///    v8::Local<v8::Function> function = t->GetFunction();
-///    v8::Local<v8::Object> instance = function->NewInstance();
-/// ```
-///
-/// Let's use "function" as the JS variable name of the function object
-/// and "instance" for the instance object created above. The function
-/// and the instance will have the following properties:
-///
-/// ```ignore
-///   func_property in function == true;
-///   function.func_property == 1;
-///
-///   function.prototype.proto_method() invokes 'InvokeCallback'
-///   function.prototype.proto_const == 2;
-///
-///   instance instanceof function == true;
-///   instance.instance_accessor calls 'InstanceAccessorCallback'
-///   instance.instance_property == 3;
-/// ```
-///
-/// A FunctionTemplate can inherit from another one by calling the
-/// FunctionTemplate::Inherit method. The following graph illustrates
-/// the semantics of inheritance:
-///
-/// ```ignore
-///   FunctionTemplate Parent  -> Parent() . prototype -> { }
-///     ^                                                  ^
-///     | Inherit(Parent)                                  | .__proto__
-///     |                                                  |
-///   FunctionTemplate Child   -> Child()  . prototype -> { }
-/// ```
-///
-/// A FunctionTemplate 'Child' inherits from 'Parent', the prototype
-/// object of the Child() function has __proto__ pointing to the
-/// Parent() function's prototype object. An instance of the Child
-/// function has all properties on Parent's instance templates.
-///
-/// Let Parent be the FunctionTemplate initialized in the previous
-/// section and create a Child FunctionTemplate by:
-///
-/// ```ignore
-///   Local<FunctionTemplate> parent = t;
-///   Local<FunctionTemplate> child = FunctionTemplate::New();
-///   child->Inherit(parent);
-///
-///   Local<Function> child_function = child->GetFunction();
-///   Local<Object> child_instance = child_function->NewInstance();
-/// ```
-///
-/// The Child function and Child instance will have the following
-/// properties:
-///
-/// ```ignore
-///   child_func.prototype.__proto__ == function.prototype;
-///   child_instance.instance_accessor calls 'InstanceAccessorCallback'
-///   child_instance.instance_property == 3;
-/// ```
-///
-/// The additional 'c_function' parameter refers to a fast API call, which
-/// must not trigger GC or JavaScript execution, or call into V8 in other
-/// ways. For more information how to define them, see
-/// include/v8-fast-api-calls.h. Please note that this feature is still
-/// experimental.
-#[repr(C)]
-#[derive(Debug)]
-pub struct FunctionTemplate(Opaque);
-
->>>>>>> 48cc6cb7
 impl_deref! { Template for FunctionTemplate }
 impl_try_from! { Data for FunctionTemplate if v => v.is_function_template() }
 impl_try_from! { Template for FunctionTemplate if v => v.is_function_template() }
@@ -893,19 +717,10 @@
 impl_partial_eq! { Data for UnboundModuleScript use identity }
 impl_partial_eq! { UnboundModuleScript for UnboundModuleScript use identity }
 
-<<<<<<< HEAD
 define_type! {
   /// A compiled JavaScript script, not yet tied to a Context.
   UnboundScript
 }
-impl_deref! { Data for UnboundScript }
-=======
-/// A compiled JavaScript script, not yet tied to a Context.
-#[repr(C)]
-#[derive(Debug)]
-pub struct UnboundScript(Opaque);
-
->>>>>>> 48cc6cb7
 impl_eq! { for UnboundScript }
 impl_partial_eq! { UnboundScript for UnboundScript use identity }
 
@@ -1641,12 +1456,7 @@
 impl_partial_eq! { Object for SymbolObject use identity }
 impl_partial_eq! { SymbolObject for SymbolObject use identity }
 
-<<<<<<< HEAD
-define_type! {
-  /// An instance of WebAssembly.Module.
-  WasmModuleObject
-}
-=======
+define_type! {
 #[repr(C)]
 #[derive(Debug)]
 pub struct WasmMemoryObject(Opaque);
@@ -1662,11 +1472,8 @@
 impl_partial_eq! { Object for WasmMemoryObject use identity }
 impl_partial_eq! { WasmMemoryObject for WasmMemoryObject use identity }
 
-#[repr(C)]
-#[derive(Debug)]
-pub struct WasmModuleObject(Opaque);
-
->>>>>>> 48cc6cb7
+  WasmModuleObject
+}
 impl_deref! { Object for WasmModuleObject }
 impl_try_from! { Data for WasmModuleObject if v => v.is_value() && cast::<Value>(v).is_wasm_module_object() }
 impl_try_from! { Value for WasmModuleObject if v => v.is_wasm_module_object() }
