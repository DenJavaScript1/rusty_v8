--- conflicted
+++ resolved
@@ -96,7 +96,6 @@
 }
 
 #[repr(C)]
-<<<<<<< HEAD
 #[derive(Debug)]
 pub struct OneByteConst {
   vtable: *const OneByteConstNoOp,
@@ -187,11 +186,7 @@
   true
 }
 
-#[repr(C)]
-#[derive(Debug)]
-=======
 #[derive(Debug, Default)]
->>>>>>> 4dd8b60b
 pub enum NewStringType {
   #[default]
   Normal,
