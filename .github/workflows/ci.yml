name: ci

on:
  push:
    branches: [main]
    tags: ["**"]
  pull_request:
    branches: [main]
    types: [labeled, opened, synchronize, reopened]

permissions: write-all

jobs:
  build:
    name: ${{ matrix.config.variant }} ${{ matrix.config.target }}
    runs-on: ${{ matrix.config.os }}
    timeout-minutes: 180
    strategy:
      # Always run main branch builds to completion. This allows the cache to
      # stay mostly up-to-date in situations where a single job fails due to
      # e.g. a flaky test.
      # Don't fast-fail on tag build because publishing binaries shouldn't be
      # prevented if 'cargo publish' fails (which can be a false negative).
      fail-fast:
        ${{ (github.event_name == 'pull_request' || (github.ref !=
        'refs/heads/main' && !startsWith(github.ref, 'refs/tags/'))) &&
        !contains(github.event.pull_request.labels.*.name, 'no-fail-fast') }}
      matrix:
        config:
<<<<<<< HEAD
          - os: macOS-13
=======
          - os: macos-13
>>>>>>> d340cd7d
            target: x86_64-apple-darwin
            variant: debug
            cargo: cargo

<<<<<<< HEAD
          - os: macOS-13
=======
          - os: macos-13
>>>>>>> d340cd7d
            target: x86_64-apple-darwin
            variant: release
            cargo: cargo

          - os: macos-14
            target: aarch64-apple-darwin
            variant: asan
            cargo: cargo

          - os: macos-14
            target: aarch64-apple-darwin
            variant: debug
            cargo: cargo

          - os: macos-14
            target: aarch64-apple-darwin
            variant: release
            cargo: cargo

          - os: ${{ github.repository == 'denoland/rusty_v8' && 'ubuntu-22.04-xl' || 'ubuntu-22.04' }}
            target: x86_64-unknown-linux-gnu
            variant: debug
            cargo: cargo

          - os: ${{ github.repository == 'denoland/rusty_v8' && 'ubuntu-22.04-xl' || 'ubuntu-22.04' }}
            target: x86_64-unknown-linux-gnu
            variant: release
            cargo: cargo

          - os: ${{ github.repository == 'denoland/rusty_v8' && 'windows-2019-xxl' || 'windows-2019' }}
            target: x86_64-pc-windows-msvc
            variant: release # Note: we do not support windows debug builds.
            cargo: cargo

          - os: ${{ github.repository == 'denoland/rusty_v8' && 'ubuntu-22.04-xl' || 'ubuntu-22.04' }}
            target: aarch64-unknown-linux-gnu
            variant: debug
            cargo: cargo

          - os: ${{ github.repository == 'denoland/rusty_v8' && 'ubuntu-22.04-xl' || 'ubuntu-22.04' }}
            target: aarch64-unknown-linux-gnu
            variant: release
            cargo: cargo

          - os: ${{ github.repository == 'denoland/rusty_v8' && 'ubuntu-22.04-xl' || 'ubuntu-22.04' }}
            target: aarch64-linux-android
            variant: debug
            cargo: cross

          - os: ${{ github.repository == 'denoland/rusty_v8' && 'ubuntu-22.04-xl' || 'ubuntu-22.04' }}
            target: aarch64-linux-android
            variant: release
            cargo: cross

          - os: ${{ github.repository == 'denoland/rusty_v8' && 'ubuntu-22.04-xl' || 'ubuntu-22.04' }}
            target: x86_64-linux-android
            variant: debug
            cargo: cross

          - os: ${{ github.repository == 'denoland/rusty_v8' && 'ubuntu-22.04-xl' || 'ubuntu-22.04' }}
            target: x86_64-linux-android
            variant: release
            cargo: cross

    env:
      V8_FROM_SOURCE: true
      CARGO_VARIANT_FLAG: ${{ matrix.config.variant == 'release' && '--release' || '' }}
      LIB_NAME: ${{ contains(matrix.config.target, 'windows') && 'rusty_v8' || 'librusty_v8' }}
      LIB_EXT: ${{ contains(matrix.config.target, 'windows') && 'lib' || 'a' }}
      RUSTFLAGS: -D warnings

    steps:
      - name: Configure git
        run: git config --global core.symlinks true

      - name: Clone repository
        uses: actions/checkout@v4
        with:
          fetch-depth: 10
          submodules: recursive

      - name: Install rust
        uses: dsherret/rust-toolchain-file@v1

      - name: Install python
        uses: actions/setup-python@v4
        with:
          python-version: 3.11.x
          architecture: x64

      - name: Install cross compilation toolchain
        if: matrix.config.target == 'aarch64-unknown-linux-gnu'
        run: |
          rustup target add aarch64-unknown-linux-gnu

          sudo apt update
          sudo apt install -yq --no-install-suggests --no-install-recommends \
            binfmt-support g++-10-aarch64-linux-gnu g++-10-multilib \
            gcc-10-aarch64-linux-gnu libc6-arm64-cross qemu qemu-user \
            qemu-user-binfmt

          sudo ln -s /usr/aarch64-linux-gnu/lib/ld-linux-aarch64.so.1 \
                     /lib/ld-linux-aarch64.so.1

          echo "CARGO_TARGET_AARCH64_UNKNOWN_LINUX_GNU_LINKER=/usr/bin/aarch64-linux-gnu-gcc-10" >> ${GITHUB_ENV}
          echo "QEMU_LD_PREFIX=/usr/aarch64-linux-gnu" >> ${GITHUB_ENV}

      - name: Write git_submodule_status.txt
        run: git submodule status --recursive > git_submodule_status.txt

      - name: Install cross and build custom image
        if: contains(matrix.config.target, 'linux-android')
        run: |
          mkdir -p /home/runner/.local/bin
          curl -qL https://github.com/cross-rs/cross/releases/download/v0.2.5/cross-x86_64-unknown-linux-musl.tar.gz  | tar xz -C /home/runner/.local/bin
          sudo docker build --build-arg CROSS_BASE_IMAGE=ghcr.io/cross-rs/${{ matrix.config.target }}:0.2.5 -t cross-rusty_v8:${{ matrix.config.target }} .

      - name: Cache
        uses: actions/cache@v3
        with:
          # Note: rusty_v8 targets always get get rebuilt, and their outputs
          # ('librusty_v8.rlib', the whole 'gn_out' directory, etc.) can be
          # quite big, so we cache only those subdirectories of
          # target/{debug|release} that contain the build output for crates that
          # come from the registry. By additionally saving the sccache cache
          # directory it's still possible to build v8 fast.
          path: |-
            target/sccache
            target/*/.*
            target/*/build
            target/*/deps
          key:
            cargo-${{ matrix.config.target }}-${{ matrix.config.variant }}-${{ hashFiles('Cargo.lock', 'build.rs', 'git_submodule_status.txt') }}
          restore-keys:
            cargo-${{ matrix.config.target }}-${{ matrix.config.variant }}-

      - name: Install and start sccache
        shell: pwsh
        env:
          SCCACHE_DIR: ${{ github.workspace }}/target/sccache
          SCCACHE_CACHE_SIZE: 128M
          SCCACHE_IDLE_TIMEOUT: 0
        run: |
          $version = "0.2.12"
          $platform =
            @{ "macOS"   = "x86_64-apple-darwin"
               "Linux"   = "x86_64-unknown-linux-musl"
               "Windows" = "x86_64-pc-windows-msvc"
             }.${{ runner.os }}
          $basename = "sccache-$version-$platform"
          $url = "https://github.com/mozilla/sccache/releases/download/" +
                 "$version/$basename.tar.gz"
          cd ~
          curl -LO $url
          tar -xzvf "$basename.tar.gz"
          . $basename/sccache --start-server
          echo "$(pwd)/$basename" | Out-File -FilePath $env:GITHUB_PATH -Encoding utf8 -Append

      - name: Install Rust (nightly)
        uses: dtolnay/rust-toolchain@nightly
        if: matrix.config.variant == 'asan'

      - name: Test (ASAN)
        env:
          SCCACHE_IDLE_TIMEOUT: 0
        if: matrix.config.variant == 'asan'
        # https://github.com/rust-lang/rust/issues/87215
        run: |
          rustup component add rust-src --toolchain nightly-${{ matrix.config.target }}
          # Is there a better way to install this tool?
          curl -O http://commondatastorage.googleapis.com/chromium-browser-clang-staging/Mac/dsymutil-llvmorg-17-init-19076-g5533fc10-1.tgz
          tar -C tools/clang/dsymutil/ -xvzf dsymutil-llvmorg-17-init-19076-g5533fc10-1.tgz
          V8_FROM_SOURCE=true RUSTFLAGS="-C opt-level=1 -Zsanitizer=address" cargo +nightly -Z build-std test --lib --bins --tests -vv --target ${{ matrix.config.target }}

      - name: Test
        env:
          SCCACHE_IDLE_TIMEOUT: 0
        if: matrix.config.variant == 'debug' || matrix.config.variant == 'release'
        run:
          ${{ matrix.config.cargo }} test -vv --all-targets --locked ${{ env.CARGO_VARIANT_FLAG }}
          --target ${{ matrix.config.target }}

      - name: Clippy
        run:
          ${{ matrix.config.cargo }} clippy --all-targets --locked ${{ env.CARGO_VARIANT_FLAG }}
          --target ${{ matrix.config.target }} -- -D clippy::all

      - name: Rustfmt
        run: cargo fmt -- --check

      - name: Prepare binary publish
        if: matrix.config.variant == 'debug' || matrix.config.variant == 'release'
        run: gzip -9c
          target/${{ matrix.config.target }}/${{ matrix.config.variant }}/gn_out/obj/${{ env.LIB_NAME }}.${{ env.LIB_EXT }} >
          target/${{ env.LIB_NAME }}_${{ matrix.config.variant }}_${{ matrix.config.target }}.${{ env.LIB_EXT }}.gz &&
          ls -l target/${{ env.LIB_NAME }}_${{ matrix.config.variant }}_${{ matrix.config.target }}.${{ env.LIB_EXT }}.gz

      - name: Binary publish
        uses: softprops/action-gh-release@v0.1.15
        if: >-
          github.repository == 'denoland/rusty_v8' &&
          startsWith(github.ref, 'refs/tags/') &&
          (matrix.config.variant == 'debug' || matrix.config.variant == 'release')
        env:
          GITHUB_TOKEN: ${{ secrets.GITHUB_TOKEN }}
        with:
          files: target/${{ env.LIB_NAME }}_${{ matrix.config.variant }}_${{ matrix.config.target }}.${{ env.LIB_EXT }}.gz

      # TODO: add clang-format and maybe cpplint.

      - name: Cargo Package
        if: >-
          github.repository == 'denoland/rusty_v8' &&
          startsWith(matrix.config.target , 'x86_64') &&
          matrix.config.variant == 'debug' &&
          runner.os == 'Linux'
        run: cargo package -vv --locked

      - name: Publish
        # Only publish on x64 linux when there's a git tag:
        if: >-
          startsWith(github.ref, 'refs/tags/') &&
          github.repository == 'denoland/rusty_v8' &&
          startsWith(matrix.config.target , 'x86_64') &&
          matrix.config.variant == 'debug' &&
          runner.os == 'Linux'
        env:
          CARGO_REGISTRY_TOKEN: ${{ secrets.CARGO_REGISTRY_TOKEN }}
        run: cargo publish -vv<|MERGE_RESOLUTION|>--- conflicted
+++ resolved
@@ -27,20 +27,12 @@
         !contains(github.event.pull_request.labels.*.name, 'no-fail-fast') }}
       matrix:
         config:
-<<<<<<< HEAD
-          - os: macOS-13
-=======
           - os: macos-13
->>>>>>> d340cd7d
             target: x86_64-apple-darwin
             variant: debug
             cargo: cargo
 
-<<<<<<< HEAD
-          - os: macOS-13
-=======
           - os: macos-13
->>>>>>> d340cd7d
             target: x86_64-apple-darwin
             variant: release
             cargo: cargo
