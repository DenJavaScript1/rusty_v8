--- conflicted
+++ resolved
@@ -55,10 +55,7 @@
 [build-dependencies]
 cargo_gn = "0.0.13"
 which = "3.1.0"
-<<<<<<< HEAD
 regex = "1.3.1"
-=======
 
 [dev-dependencies]
-trybuild = "1.0.18"
->>>>>>> 1507a897
+trybuild = "1.0.18"