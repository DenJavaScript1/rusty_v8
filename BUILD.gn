# Copyright 2018-2019 the Deno authors. All rights reserved. MIT license.
import("//v8/gni/v8.gni")

v8_static_library("rusty_v8") {
  sources = [
<<<<<<< HEAD
    "src/V8.cc",
    "src/array_buffer.cc",
    "src/context.cc",
    "src/exception.cc",
    "src/function.cc",
    "src/handle_scope.cc",
    "src/inspector/channel.cc",
    "src/inspector/client.cc",
    "src/inspector/string_buffer.cc",
    "src/isolate.cc",
    "src/json.cc",
    "src/locker.cc",
    "src/number.cc",
    "src/object.cc",
    "src/platform/mod.cc",
    "src/platform/task.cc",
    "src/primitives.cc",
    "src/promise.cc",
    "src/property.cc",
    "src/script.cc",
    "src/string.cc",
    "src/value.cc",
=======
    "src/binding.cc",
>>>>>>> 52b323e8
  ]
  deps = [
    ":v8",
    "//build/config:shared_library_deps",
  ]
  configs = [ ":rusty_v8_config" ]
}

v8_source_set("v8") {
  deps = [
    "//v8:v8",
    "//v8:v8_libbase",
    "//v8:v8_libplatform",
    "//v8:v8_libsampler",
  ]
  configs = [ ":rusty_v8_config" ]
}

config("rusty_v8_config") {
  configs = [ "//v8:external_config" ]
  cflags = []

  if (is_debug) {
    defines = [ "DEBUG" ]
  }

  if (is_clang) {
    cflags += [
      "-fcolor-diagnostics",
      "-fansi-escape-codes",
    ]
  }

  if (is_debug && is_clang && !is_win) {
    cflags += [ "-glldb" ]
  }

  if (is_win) {
    # The `/Zl` ("omit default library name") flag makes the compiler produce
    # object files that can link with both the static and dynamic CRT.
    cflags += [ "/Zl" ]
  }
}<|MERGE_RESOLUTION|>--- conflicted
+++ resolved
@@ -3,32 +3,7 @@
 
 v8_static_library("rusty_v8") {
   sources = [
-<<<<<<< HEAD
-    "src/V8.cc",
-    "src/array_buffer.cc",
-    "src/context.cc",
-    "src/exception.cc",
-    "src/function.cc",
-    "src/handle_scope.cc",
-    "src/inspector/channel.cc",
-    "src/inspector/client.cc",
-    "src/inspector/string_buffer.cc",
-    "src/isolate.cc",
-    "src/json.cc",
-    "src/locker.cc",
-    "src/number.cc",
-    "src/object.cc",
-    "src/platform/mod.cc",
-    "src/platform/task.cc",
-    "src/primitives.cc",
-    "src/promise.cc",
-    "src/property.cc",
-    "src/script.cc",
-    "src/string.cc",
-    "src/value.cc",
-=======
     "src/binding.cc",
->>>>>>> 52b323e8
   ]
   deps = [
     ":v8",
