// Copyright 2019-2021 the Deno authors. All rights reserved. MIT license.
use once_cell::sync::Lazy;
use std::any::type_name;
use std::borrow::Cow;
use std::cell::RefCell;
use std::collections::hash_map::DefaultHasher;
use std::collections::{HashMap, HashSet};
use std::convert::{Into, TryFrom, TryInto};
use std::ffi::c_void;
use std::ffi::CStr;
use std::hash::Hash;
use std::mem::MaybeUninit;
use std::os::raw::c_char;
use std::ptr::{addr_of, addr_of_mut, NonNull};
use std::sync::atomic::{AtomicUsize, Ordering};
use std::sync::Arc;
use std::sync::Mutex;
use v8::fast_api;
use v8::inspector::ChannelBase;
use v8::AccessorConfiguration;

// TODO(piscisaureus): Ideally there would be no need to import this trait.
use v8::MapFnTo;

mod setup {
  use std::sync::Once;
  use std::sync::RwLock;
  use std::sync::RwLockReadGuard;
  use std::sync::RwLockWriteGuard;

  static PROCESS_LOCK: RwLock<()> = RwLock::new(());

  /// Set up global state for a test that can run in parallel with other tests.
  pub(super) fn parallel_test() -> SetupGuard<RwLockReadGuard<'static, ()>> {
    initialize_once();
    SetupGuard::new(PROCESS_LOCK.read().unwrap())
  }

  /// Set up global state for a test that must be the only test running.
  pub(super) fn sequential_test() -> SetupGuard<RwLockWriteGuard<'static, ()>> {
    initialize_once();
    SetupGuard::new(PROCESS_LOCK.write().unwrap())
  }

  fn initialize_once() {
    static START: Once = Once::new();
    START.call_once(|| {
    assert!(v8::icu::set_common_data_73(align_data::include_aligned!(
      align_data::Align16,
      "../third_party/icu/common/icudtl.dat"
    ))
    .is_ok());
    v8::V8::set_flags_from_string(
      "--no_freeze_flags_after_init --expose_gc --harmony-import-assertions --harmony-shadow-realm --allow_natives_syntax --turbo_fast_api_calls",
    );
    v8::V8::initialize_platform(
      v8::new_unprotected_default_platform(0, false).make_shared(),
    );
    v8::V8::initialize();
  });
  }

  #[must_use]
  pub(super) struct SetupGuard<G> {
    _inner: G,
  }

  impl<G> SetupGuard<G> {
    fn new(inner: G) -> Self {
      Self { _inner: inner }
    }
  }
}

#[test]
fn handle_scope_nested() {
  let _setup_guard = setup::parallel_test();
  let isolate = &mut v8::Isolate::new(Default::default());
  {
    let scope1 = &mut v8::HandleScope::new(isolate);
    {
      let _scope2 = &mut v8::HandleScope::new(scope1);
    }
  }
}

#[test]
#[allow(clippy::float_cmp)]
fn handle_scope_numbers() {
  let _setup_guard = setup::parallel_test();
  let isolate = &mut v8::Isolate::new(Default::default());
  {
    let scope1 = &mut v8::HandleScope::new(isolate);
    let l1 = v8::Integer::new(scope1, -123);
    let l2 = v8::Integer::new_from_unsigned(scope1, 456);
    {
      let scope2 = &mut v8::HandleScope::new(scope1);
      let l3 = v8::Number::new(scope2, 78.9);
      let l4 = l1.cast::<v8::Int32>();
      let l5 = l2.cast::<v8::Uint32>();
      assert_eq!(l1.value(), -123);
      assert_eq!(l2.value(), 456);
      assert_eq!(l3.value(), 78.9);
      assert_eq!(l4.value(), -123);
      assert_eq!(l5.value(), 456);
      assert_eq!(v8::Number::value(&l1), -123f64);
      assert_eq!(v8::Number::value(&l2), 456f64);
    }
  }
}

#[test]
fn handle_scope_non_lexical_lifetime() {
  let _setup_guard = setup::parallel_test();
  let isolate = &mut v8::Isolate::new(Default::default());
  let scope1 = &mut v8::HandleScope::new(isolate);

  // Despite `local` living slightly longer than `scope2`, this test should
  // not crash.
  let local = {
    let scope2 = &mut v8::HandleScope::new(scope1);
    v8::Integer::new(scope2, 123)
  };
  assert_eq!(local.value(), 123);
}

#[test]
fn global_handles() {
  let _setup_guard = setup::parallel_test();
  let isolate = &mut v8::Isolate::new(Default::default());
  let g1: v8::Global<v8::String>;
  let mut g2: Option<v8::Global<v8::Integer>> = None;
  let g3: v8::Global<v8::Integer>;
  let g4: v8::Global<v8::Integer>;
  let mut g5: Option<v8::Global<v8::Integer>> = None;
  let g6;
  {
    let scope = &mut v8::HandleScope::new(isolate);
    let l1 = v8::String::new(scope, "bla").unwrap();
    let l2 = v8::Integer::new(scope, 123);
    g1 = v8::Global::new(scope, l1);
    g2.replace(v8::Global::new(scope, l2));
    g3 = v8::Global::new(scope, g2.as_ref().unwrap());
    g4 = v8::Global::new(scope, l2);
    let l5 = v8::Integer::new(scope, 100);
    g5.replace(v8::Global::new(scope, l5));
    g6 = g1.clone();
  }
  {
    let scope = &mut v8::HandleScope::new(isolate);
    assert_eq!(g1.open(scope).to_rust_string_lossy(scope), "bla");
    assert_eq!(g2.as_ref().unwrap().open(scope).value(), 123);
    assert_eq!(g3.open(scope).value(), 123);
    assert_eq!(g4.open(scope).value(), 123);
    {
      let num = g5.as_ref().unwrap().open(scope);
      assert_eq!(num.value(), 100);
    }
    g5.take();
    assert!(g6 == g1);
    assert_eq!(g6.open(scope).to_rust_string_lossy(scope), "bla");
  }
  {
    let g1_ptr = g1.clone().into_raw();
    let g1_reconstructed = unsafe { v8::Global::from_raw(isolate, g1_ptr) };
    assert_eq!(g1, g1_reconstructed);
  }
}

#[test]
fn global_from_into_raw() {
  let _setup_guard = setup::parallel_test();

  let isolate = &mut v8::Isolate::new(Default::default());
  let scope = &mut v8::HandleScope::new(isolate);
  let context = v8::Context::new(scope, Default::default());
  let scope = &mut v8::ContextScope::new(scope, context);

  let (raw, weak) = {
    let scope = &mut v8::HandleScope::new(scope);
    let local = v8::Object::new(scope);
    let global = v8::Global::new(scope, local);

    let weak = v8::Weak::new(scope, &global);
    let raw = global.into_raw();
    (raw, weak)
  };

  scope.request_garbage_collection_for_testing(v8::GarbageCollectionType::Full);
  assert!(!weak.is_empty());

  {
    let reconstructed = unsafe { v8::Global::from_raw(scope, raw) };

    let global_from_weak = weak.to_global(scope).unwrap();
    assert_eq!(global_from_weak, reconstructed);
  }

  scope.request_garbage_collection_for_testing(v8::GarbageCollectionType::Full);
  assert!(weak.is_empty());
}

#[test]
fn local_handle_deref() {
  let _setup_guard = setup::parallel_test();
  let isolate = &mut v8::Isolate::new(Default::default());
  let scope = &mut v8::HandleScope::new(isolate);
  let context = v8::Context::new(scope, Default::default());
  let scope = &mut v8::ContextScope::new(scope, context);
  let key = v8::String::new(scope, "key").unwrap();
  let obj: v8::Local<v8::Object> = v8::Object::new(scope);
  obj.get(scope, key.into());
  {
    use v8::Handle;
    obj.get(scope, key.into());
    obj.open(scope).get(scope, key.into());
  }
}

#[test]
fn global_handle_drop() {
  let _setup_guard = setup::parallel_test();

  // Global 'g1' will be dropped _after_ the Isolate has been disposed.
  #[allow(clippy::needless_late_init)]
  let _g1: v8::Global<v8::String>;

  let isolate = &mut v8::Isolate::new(Default::default());
  let scope = &mut v8::HandleScope::new(isolate);

  let l1 = v8::String::new(scope, "foo").unwrap();
  _g1 = v8::Global::new(scope, l1);

  // Global 'g2' will be dropped _before_ the Isolate has been disposed.
  let l2 = v8::String::new(scope, "bar").unwrap();
  let _g2 = v8::Global::new(scope, l2);
}

#[test]
fn test_string() {
  let _setup_guard = setup::parallel_test();
  let isolate = &mut v8::Isolate::new(Default::default());
  {
    // Ensure that a Latin-1 string correctly round-trips
    let scope = &mut v8::HandleScope::new(isolate);
    let reference = "\u{00a0}";
    assert_eq!(2, reference.len());
    let local = v8::String::new(scope, reference).unwrap();
    assert_eq!(1, local.length());
    assert_eq!(2, local.utf8_length(scope));
    // Should round-trip to UTF-8
    assert_eq!(2, local.to_rust_string_lossy(scope).len());
    let mut buf: [MaybeUninit<u8>; 0] = [];
    assert_eq!(2, local.to_rust_cow_lossy(scope, &mut buf).len());
    let mut buf = [MaybeUninit::uninit(); 10];
    assert_eq!(2, local.to_rust_cow_lossy(scope, &mut buf).len());
  }
  {
    let scope = &mut v8::HandleScope::new(isolate);
    let reference = "Hello 🦕 world!";
    let local = v8::String::new(scope, reference).unwrap();
    assert_eq!(15, local.length());
    assert_eq!(17, local.utf8_length(scope));
    assert_eq!(reference, local.to_rust_string_lossy(scope));
    let mut vec = vec![0; 17];
    let options = v8::WriteOptions::NO_NULL_TERMINATION;
    let mut nchars = 0;
    assert_eq!(
      17,
      local.write_utf8(scope, &mut vec, Some(&mut nchars), options)
    );
    assert_eq!(15, nchars);
    let mut u16_buffer = [0u16; 16];
    assert_eq!(15, local.write(scope, &mut u16_buffer, 0, options));
    assert_eq!(
      String::from(reference),
      String::from_utf16(&u16_buffer[..15]).unwrap()
    );
  }
  {
    let scope = &mut v8::HandleScope::new(isolate);
    let local = v8::String::empty(scope);
    assert_eq!(0, local.length());
    assert_eq!(0, local.utf8_length(scope));
    assert_eq!("", local.to_rust_string_lossy(scope));
  }
  {
    let scope = &mut v8::HandleScope::new(isolate);
    let local =
      v8::String::new_from_utf8(scope, b"", v8::NewStringType::Normal).unwrap();
    assert_eq!(0, local.length());
    assert_eq!(0, local.utf8_length(scope));
    assert_eq!("", local.to_rust_string_lossy(scope));
  }
  {
    let scope = &mut v8::HandleScope::new(isolate);
    let local =
      v8::String::new_from_one_byte(scope, b"foo", v8::NewStringType::Normal)
        .unwrap();
    assert_eq!(3, local.length());
    assert_eq!(3, local.utf8_length(scope));
    let options = v8::WriteOptions::NO_NULL_TERMINATION;
    let mut buffer = [0u8; 3];
    assert_eq!(3, local.write_one_byte(scope, &mut buffer, 0, options));
    assert_eq!(b"foo", &buffer);
    assert_eq!("foo", local.to_rust_string_lossy(scope));
  }
  {
    let scope = &mut v8::HandleScope::new(isolate);
    let local = v8::String::new_from_two_byte(
      scope,
      &[0xD83E, 0xDD95],
      v8::NewStringType::Normal,
    )
    .unwrap();
    assert_eq!(2, local.length());
    assert_eq!(4, local.utf8_length(scope));
    assert_eq!("🦕", local.to_rust_string_lossy(scope));
  }
  {
    let scope = &mut v8::HandleScope::new(isolate);
    let mut buffer = Vec::with_capacity(v8::String::MAX_LENGTH);
    for _ in 0..buffer.capacity() / 4 {
      // U+10348 in UTF-8
      buffer.push(0xF0_u8);
      buffer.push(0x90_u8);
      buffer.push(0x8D_u8);
      buffer.push(0x88_u8);
    }
    let local =
      v8::String::new_from_utf8(scope, &buffer, v8::NewStringType::Normal)
        .unwrap();
    // U+10348 is 2 UTF-16 code units, which is the unit of v8::String.length().
    assert_eq!(v8::String::MAX_LENGTH / 2, local.length());
    assert_eq!(
      buffer.as_slice(),
      local.to_rust_string_lossy(scope).as_bytes()
    );

    let mut too_long = Vec::with_capacity(v8::String::MAX_LENGTH + 4);
    for _ in 0..too_long.capacity() / 4 {
      // U+10348 in UTF-8
      too_long.push(0xF0_u8);
      too_long.push(0x90_u8);
      too_long.push(0x8D_u8);
      too_long.push(0x88_u8);
    }

    let none =
      v8::String::new_from_utf8(scope, &too_long, v8::NewStringType::Normal);
    assert!(none.is_none());
  }
  {
    let scope = &mut v8::HandleScope::new(isolate);
    let invalid_sequence_identifier = v8::String::new_from_utf8(
      scope,
      &[0xa0, 0xa1],
      v8::NewStringType::Normal,
    );
    assert!(invalid_sequence_identifier.is_some());
    let invalid_sequence_identifier = invalid_sequence_identifier.unwrap();
    assert_eq!(invalid_sequence_identifier.length(), 2);

    let invalid_3_octet_sequence = v8::String::new_from_utf8(
      scope,
      &[0xe2, 0x28, 0xa1],
      v8::NewStringType::Normal,
    );
    assert!(invalid_3_octet_sequence.is_some());
    let invalid_3_octet_sequence = invalid_3_octet_sequence.unwrap();
    assert_eq!(invalid_3_octet_sequence.length(), 3);

    let invalid_3_octet_sequence = v8::String::new_from_utf8(
      scope,
      &[0xe2, 0x82, 0x28],
      v8::NewStringType::Normal,
    );
    assert!(invalid_3_octet_sequence.is_some());
    let invalid_3_octet_sequence = invalid_3_octet_sequence.unwrap();
    assert_eq!(invalid_3_octet_sequence.length(), 2);

    let invalid_4_octet_sequence = v8::String::new_from_utf8(
      scope,
      &[0xf0, 0x28, 0x8c, 0xbc],
      v8::NewStringType::Normal,
    );
    assert!(invalid_4_octet_sequence.is_some());
    let invalid_4_octet_sequence = invalid_4_octet_sequence.unwrap();
    assert_eq!(invalid_4_octet_sequence.length(), 4);

    let invalid_4_octet_sequence = v8::String::new_from_utf8(
      scope,
      &[0xf0, 0x90, 0x28, 0xbc],
      v8::NewStringType::Normal,
    );
    assert!(invalid_4_octet_sequence.is_some());
    let invalid_4_octet_sequence = invalid_4_octet_sequence.unwrap();
    assert_eq!(invalid_4_octet_sequence.length(), 3);

    let invalid_4_octet_sequence = v8::String::new_from_utf8(
      scope,
      &[0xf0, 0x28, 0x8c, 0x28],
      v8::NewStringType::Normal,
    );
    assert!(invalid_4_octet_sequence.is_some());
    let invalid_4_octet_sequence = invalid_4_octet_sequence.unwrap();
    assert_eq!(invalid_4_octet_sequence.length(), 4);

    let valid_5_octet_sequence = v8::String::new_from_utf8(
      scope,
      &[0xf8, 0xa1, 0xa1, 0xa1, 0xa1],
      v8::NewStringType::Normal,
    );
    assert!(valid_5_octet_sequence.is_some());
    let invalid_4_octet_sequence = valid_5_octet_sequence.unwrap();
    assert_eq!(invalid_4_octet_sequence.length(), 5);

    let valid_6_octet_sequence = v8::String::new_from_utf8(
      scope,
      &[0xfc, 0xa1, 0xa1, 0xa1, 0xa1, 0xa1],
      v8::NewStringType::Normal,
    );
    assert!(valid_6_octet_sequence.is_some());
    let invalid_4_octet_sequence = valid_6_octet_sequence.unwrap();
    assert_eq!(invalid_4_octet_sequence.length(), 6);
  }
  {
    let scope = &mut v8::HandleScope::new(isolate);
    let s = "Lorem ipsum dolor sit amet. Qui inventore debitis et voluptas cupiditate qui recusandae molestias et ullam possimus";
    let one_byte = v8::String::new_from_one_byte(
      scope,
      s.as_bytes(),
      v8::NewStringType::Normal,
    )
    .unwrap();

    // Does not fit
    let mut buffer = [MaybeUninit::uninit(); 10];
    let cow = one_byte.to_rust_cow_lossy(scope, &mut buffer);
    assert!(matches!(cow, Cow::Owned(_)));
    assert_eq!(s, cow);

    // Fits
    let mut buffer = [MaybeUninit::uninit(); 1000];
    let cow = one_byte.to_rust_cow_lossy(scope, &mut buffer);
    assert!(matches!(cow, Cow::Borrowed(_)));
    assert_eq!(s, cow);

    let s = "🦕 Lorem ipsum dolor sit amet. Qui inventore debitis et voluptas cupiditate qui recusandae molestias et ullam possimus";
    let two_bytes =
      v8::String::new_from_utf8(scope, s.as_bytes(), v8::NewStringType::Normal)
        .unwrap();

    // Does not fit
    let mut buffer = [MaybeUninit::uninit(); 10];
    let cow = two_bytes.to_rust_cow_lossy(scope, &mut buffer);
    assert!(matches!(cow, Cow::Owned(_)));
    assert_eq!(s, cow);

    // Fits
    let mut buffer = [MaybeUninit::uninit(); 1000];
    let cow = two_bytes.to_rust_cow_lossy(scope, &mut buffer);
    assert!(matches!(cow, Cow::Borrowed(_)));
    assert_eq!(s, cow);
  }
}

#[test]
#[allow(clippy::float_cmp)]
fn escapable_handle_scope() {
  let _setup_guard = setup::parallel_test();
  let isolate = &mut v8::Isolate::new(Default::default());
  {
    let handle_scope = &mut v8::HandleScope::new(isolate);

    // After dropping EscapableHandleScope, we should be able to
    // read escaped values.
    let number = {
      let escapable_scope = &mut v8::EscapableHandleScope::new(handle_scope);
      let number = v8::Number::new(escapable_scope, 78.9);
      escapable_scope.escape(number)
    };
    assert_eq!(number.value(), 78.9);

    let string = {
      let escapable_scope = &mut v8::EscapableHandleScope::new(handle_scope);
      let string = v8::String::new(escapable_scope, "Hello 🦕 world!").unwrap();
      escapable_scope.escape(string)
    };
    assert_eq!("Hello 🦕 world!", string.to_rust_string_lossy(handle_scope));

    let string = {
      let escapable_scope = &mut v8::EscapableHandleScope::new(handle_scope);
      let nested_str_val = {
        let nested_escapable_scope =
          &mut v8::EscapableHandleScope::new(escapable_scope);
        let string =
          v8::String::new(nested_escapable_scope, "Hello 🦕 world!").unwrap();
        nested_escapable_scope.escape(string)
      };
      escapable_scope.escape(nested_str_val)
    };
    assert_eq!("Hello 🦕 world!", string.to_rust_string_lossy(handle_scope));
  }
}

#[test]
#[should_panic(expected = "EscapableHandleScope::escape() called twice")]
fn escapable_handle_scope_can_escape_only_once() {
  let _setup_guard = setup::parallel_test();
  let isolate = &mut v8::Isolate::new(Default::default());

  let scope1 = &mut v8::HandleScope::new(isolate);
  let scope2 = &mut v8::EscapableHandleScope::new(scope1);

  let local1 = v8::Integer::new(scope2, -123);
  let escaped1 = scope2.escape(local1);
  assert!(escaped1 == local1);

  let local2 = v8::Integer::new(scope2, 456);
  let escaped2 = scope2.escape(local2);
  assert!(escaped2 == local2);
}

#[test]
fn context_scope() {
  let _setup_guard = setup::parallel_test();
  let isolate = &mut v8::Isolate::new(Default::default());

  let scope = &mut v8::HandleScope::new(isolate);
  let context1 = v8::Context::new(scope, Default::default());
  let scope = &mut v8::ContextScope::new(scope, context1);

  assert!(scope.get_current_context() == context1);
  assert!(scope.get_entered_or_microtask_context() == context1);

  {
    let context2 = v8::Context::new(scope, Default::default());
    let scope = &mut v8::ContextScope::new(scope, context2);

    assert!(scope.get_current_context() == context2);
    assert!(scope.get_entered_or_microtask_context() == context2);
  }

  assert!(scope.get_current_context() == context1);
  assert!(scope.get_entered_or_microtask_context() == context1);
}

#[test]
#[should_panic(
  expected = "HandleScope<()> and Context do not belong to the same Isolate"
)]
fn context_scope_param_and_context_must_share_isolate() {
  let _setup_guard = setup::parallel_test();
  let isolate1 = &mut v8::Isolate::new(Default::default());
  let scope1 = &mut v8::HandleScope::new(isolate1);
<<<<<<< HEAD
  let context1 = v8::Context::new(scope1);
  let isolate2 = &mut v8::Isolate::new(Default::default());
  let scope2 = &mut v8::HandleScope::new(isolate2);
  let context2 = v8::Context::new(scope2);
=======
  let scope2 = &mut v8::HandleScope::new(isolate2);
  let context1 = v8::Context::new(scope1, Default::default());
  let context2 = v8::Context::new(scope2, Default::default());
>>>>>>> b32f8e39
  let _context_scope_12 = &mut v8::ContextScope::new(scope1, context2);
  let _context_scope_21 = &mut v8::ContextScope::new(scope2, context1);
}

#[test]
#[should_panic(
  expected = "attempt to use Handle in an Isolate that is not its host"
)]
fn handle_scope_param_and_context_must_share_isolate() {
  let _setup_guard = setup::parallel_test();
  let isolate1 = &mut v8::Isolate::new(Default::default());
  let global_context1;
  {
    let scope1 = &mut v8::HandleScope::new(isolate1);
<<<<<<< HEAD
    let local_context_1 = v8::Context::new(scope1);
=======
    let scope2 = &mut v8::HandleScope::new(isolate2);
    let local_context_1 = v8::Context::new(scope1, Default::default());
    let local_context_2 = v8::Context::new(scope2, Default::default());
>>>>>>> b32f8e39
    global_context1 = v8::Global::new(scope1, local_context_1);
  }
  let isolate2 = &mut v8::Isolate::new(Default::default());
  let global_context2;
  {
    let scope2 = &mut v8::HandleScope::new(isolate2);
    let local_context_2 = v8::Context::new(scope2);
    global_context2 = v8::Global::new(scope2, local_context_2);
  }
  let _handle_scope_12 =
    &mut v8::HandleScope::with_context(isolate1, global_context2);
  let _handle_scope_21 =
    &mut v8::HandleScope::with_context(isolate2, global_context1);
}

#[test]
fn microtasks() {
  let _setup_guard = setup::parallel_test();
  let isolate = &mut v8::Isolate::new(Default::default());

  assert_eq!(isolate.get_microtasks_policy(), v8::MicrotasksPolicy::Auto);
  isolate.set_microtasks_policy(v8::MicrotasksPolicy::Explicit);
  assert_eq!(
    isolate.get_microtasks_policy(),
    v8::MicrotasksPolicy::Explicit
  );

  isolate.perform_microtask_checkpoint();

  {
    let scope = &mut v8::HandleScope::new(isolate);
    let context = v8::Context::new(scope, Default::default());
    let scope = &mut v8::ContextScope::new(scope, context);

    static CALL_COUNT: AtomicUsize = AtomicUsize::new(0);
    let function = v8::Function::new(
      scope,
      |_: &mut v8::HandleScope,
       _: v8::FunctionCallbackArguments,
       _: v8::ReturnValue<v8::Value>| {
        CALL_COUNT.fetch_add(1, Ordering::SeqCst);
      },
    )
    .unwrap();
    scope.enqueue_microtask(function);

    // Flushes the microtasks queue unless the policy is set to explicit.
    let _ = eval(scope, "").unwrap();

    assert_eq!(CALL_COUNT.load(Ordering::SeqCst), 0);
    scope.perform_microtask_checkpoint();
    assert_eq!(CALL_COUNT.load(Ordering::SeqCst), 1);

    scope.set_microtasks_policy(v8::MicrotasksPolicy::Auto);
    assert_eq!(scope.get_microtasks_policy(), v8::MicrotasksPolicy::Auto);
    scope.enqueue_microtask(function);

    let _ = eval(scope, "").unwrap();

    assert_eq!(CALL_COUNT.load(Ordering::SeqCst), 2);
  }
}

#[test]
#[should_panic(
  expected = "v8::OwnedIsolate instances must be dropped in the reverse order of creation. They are entered upon creation and exited upon being dropped."
)]
fn isolate_drop_order() {
  let isolate1 = v8::Isolate::new(Default::default());
  let isolate2 = v8::Isolate::new(Default::default());
  drop(isolate1);
  drop(isolate2);
}

#[test]
fn get_isolate_from_handle() {
  extern "C" {
    fn v8__internal__GetIsolateFromHeapObject(
      location: *const v8::Data,
    ) -> *mut v8::Isolate;
  }

  fn check_handle_helper(
    isolate: &mut v8::Isolate,
    expect_some: Option<bool>,
    local: v8::Local<v8::Data>,
  ) {
    let isolate_ptr = NonNull::from(isolate);
    let maybe_ptr = unsafe { v8__internal__GetIsolateFromHeapObject(&*local) };
    let maybe_ptr = NonNull::new(maybe_ptr);
    if let Some(ptr) = maybe_ptr {
      assert_eq!(ptr, isolate_ptr);
    }
    if let Some(expected_some) = expect_some {
      assert_eq!(maybe_ptr.is_some(), expected_some);
    }
  }

  fn check_handle<'s, F, D>(
    scope: &mut v8::HandleScope<'s>,
    expect_some: Option<bool>,
    f: F,
  ) where
    F: Fn(&mut v8::HandleScope<'s>) -> D,
    D: Into<v8::Local<'s, v8::Data>>,
  {
    let local = f(scope).into();

    // Check that we can get the isolate from a Local.
    check_handle_helper(scope, expect_some, local);

    // Check that we can still get it after converting it to a Global.
    let global = v8::Global::new(scope, local);
    let local2 = v8::Local::new(scope, &global);
    check_handle_helper(scope, expect_some, local2);
  }

  fn check_eval(
    scope: &mut v8::HandleScope,
    expect_some: Option<bool>,
    code: &str,
  ) {
    check_handle(scope, expect_some, |scope| eval(scope, code).unwrap());
  }

  let _setup_guard = setup::parallel_test();
  let isolate = &mut v8::Isolate::new(Default::default());

  let scope = &mut v8::HandleScope::new(isolate);
  let context = v8::Context::new(scope, Default::default());
  let scope = &mut v8::ContextScope::new(scope, context);

  check_handle(scope, None, v8::null);
  check_handle(scope, None, v8::undefined);
  check_handle(scope, None, |s| v8::Boolean::new(s, true));
  check_handle(scope, None, |s| v8::Boolean::new(s, false));
  check_handle(scope, None, |s| v8::String::new(s, "").unwrap());
  check_eval(scope, None, "''");
  check_handle(scope, Some(true), |s| v8::String::new(s, "Words").unwrap());
  check_eval(scope, Some(true), "'Hello'");
  check_eval(scope, Some(true), "Symbol()");
  check_handle(scope, Some(true), v8::Object::new);
  check_eval(scope, Some(true), "this");
  check_handle(scope, Some(true), |s| s.get_current_context());
  check_eval(scope, Some(true), "({ foo: 'bar' })");
  check_eval(scope, Some(true), "() => {}");
  check_handle(scope, Some(true), |s| v8::Number::new(s, 4.2f64));
  check_handle(scope, Some(true), |s| v8::Number::new(s, -0f64));
  check_handle(scope, Some(false), |s| v8::Integer::new(s, 0));
  check_eval(scope, Some(true), "3.3");
  check_eval(scope, Some(false), "3.3 / 3.3");
}

#[test]
fn handles_from_isolate() {
  let _setup_guard = setup::parallel_test();
  let isolate = &mut v8::Isolate::new(Default::default());
  let _ = v8::null(isolate);
  let _ = v8::undefined(isolate);
  let _ = v8::Boolean::new(isolate, true);
}

#[test]
fn data_view() {
  let _setup_guard = setup::parallel_test();
  let isolate = &mut v8::Isolate::new(Default::default());
  {
    let scope = &mut v8::HandleScope::new(isolate);
    let context = v8::Context::new(scope, Default::default());
    let scope = &mut v8::ContextScope::new(scope, context);

    let ab = v8::ArrayBuffer::new(scope, 42);

    let dv = v8::DataView::new(scope, ab, 0, 42);
    assert!(dv.is_data_view());
  }
}

#[test]
fn array_buffer() {
  let _setup_guard = setup::parallel_test();
  let isolate = &mut v8::Isolate::new(Default::default());
  {
    let scope = &mut v8::HandleScope::new(isolate);
    let context = v8::Context::new(scope, Default::default());
    let scope = &mut v8::ContextScope::new(scope, context);

    let ab = v8::ArrayBuffer::new(scope, 42);
    assert_eq!(42, ab.byte_length());
    assert!(!ab.was_detached());
    assert!(ab.is_detachable());

    assert!(ab.detach(None).unwrap());
    assert_eq!(0, ab.byte_length());
    assert!(ab.was_detached());
    assert!(ab.detach(None).unwrap()); // Calling it twice should be a no-op.

    // detecting if it was detached on a zero-length ArrayBuffer should work
    let empty_ab = v8::ArrayBuffer::new(scope, 0);
    assert!(!empty_ab.was_detached());
    assert!(empty_ab.detach(None).unwrap());
    assert!(empty_ab.was_detached());

    let bs = v8::ArrayBuffer::new_backing_store(scope, 84);
    assert_eq!(84, bs.byte_length());
    assert!(!bs.is_shared());

    // SAFETY: Manually deallocating memory once V8 calls the
    // deleter callback.
    unsafe extern "C" fn backing_store_deleter_callback(
      data: *mut c_void,
      byte_length: usize,
      deleter_data: *mut c_void,
    ) {
      let slice = std::slice::from_raw_parts(data as *const u8, byte_length);
      assert_eq!(slice, &[0, 1, 2, 3, 4, 5, 6, 7, 8, 9]);
      assert_eq!(byte_length, 10);
      assert_eq!(deleter_data, std::ptr::null_mut());
      let layout = std::alloc::Layout::new::<[u8; 10]>();
      std::alloc::dealloc(data as *mut u8, layout);
    }

    // SAFETY: Manually allocating memory so that it will be only
    // deleted when V8 calls deleter callback.
    let data = unsafe {
      let layout = std::alloc::Layout::new::<[u8; 10]>();
      let ptr = std::alloc::alloc(layout);
      (ptr as *mut [u8; 10]).write([0, 1, 2, 3, 4, 5, 6, 7, 8, 9]);
      ptr as *mut c_void
    };
    let unique_bs = unsafe {
      v8::ArrayBuffer::new_backing_store_from_ptr(
        data,
        10,
        backing_store_deleter_callback,
        std::ptr::null_mut(),
      )
    };
    assert_eq!(10, unique_bs.byte_length());
    assert!(!unique_bs.is_shared());
    assert_eq!(unique_bs[0].get(), 0);
    assert_eq!(unique_bs[9].get(), 9);

    // From Box<[u8]>
    let data: Box<[u8]> = vec![0, 1, 2, 3, 4, 5, 6, 7, 8, 9].into_boxed_slice();
    let unique_bs = v8::ArrayBuffer::new_backing_store_from_boxed_slice(data);
    assert_eq!(10, unique_bs.byte_length());
    assert!(!unique_bs.is_shared());
    assert_eq!(unique_bs[0].get(), 0);
    assert_eq!(unique_bs[9].get(), 9);

    let shared_bs_1 = unique_bs.make_shared();
    assert_eq!(10, shared_bs_1.byte_length());
    assert!(!shared_bs_1.is_shared());
    assert_eq!(shared_bs_1[0].get(), 0);
    assert_eq!(shared_bs_1[9].get(), 9);

    let ab = v8::ArrayBuffer::with_backing_store(scope, &shared_bs_1);
    let shared_bs_2 = ab.get_backing_store();
    assert_eq!(10, shared_bs_2.byte_length());
    assert_eq!(shared_bs_2[0].get(), 0);
    assert_eq!(shared_bs_2[9].get(), 9);

    // From Vec<u8>
    let data = vec![0, 1, 2, 3, 4, 5, 6, 7, 8, 9];
    let unique_bs = v8::ArrayBuffer::new_backing_store_from_vec(data);
    assert_eq!(10, unique_bs.byte_length());
    assert!(!unique_bs.is_shared());
    assert_eq!(unique_bs[0].get(), 0);
    assert_eq!(unique_bs[9].get(), 9);

    let shared_bs_1 = unique_bs.make_shared();
    assert_eq!(10, shared_bs_1.byte_length());
    assert!(!shared_bs_1.is_shared());
    assert_eq!(shared_bs_1[0].get(), 0);
    assert_eq!(shared_bs_1[9].get(), 9);

    let ab = v8::ArrayBuffer::with_backing_store(scope, &shared_bs_1);
    let shared_bs_2 = ab.get_backing_store();
    assert_eq!(10, shared_bs_2.byte_length());
    assert_eq!(shared_bs_2[0].get(), 0);
    assert_eq!(shared_bs_2[9].get(), 9);

    // Empty
    let ab = v8::ArrayBuffer::empty(scope);
    assert_eq!(0, ab.byte_length());
    assert!(!ab.get_backing_store().is_shared());

    // Empty but from vec
    let ab = v8::ArrayBuffer::with_backing_store(
      scope,
      &v8::ArrayBuffer::new_backing_store_from_bytes(vec![]).make_shared(),
    );
    assert_eq!(0, ab.byte_length());
    assert!(!ab.get_backing_store().is_shared());

    // Empty but from vec with a huge capacity
    let mut v = Vec::with_capacity(10_000_000);
    v.extend_from_slice(&[1, 2, 3, 4]);
    let ab = v8::ArrayBuffer::with_backing_store(
      scope,
      &v8::ArrayBuffer::new_backing_store_from_bytes(v).make_shared(),
    );
    // Allocate a completely unused buffer overtop of the old allocation
    let mut v2: Vec<u8> = Vec::with_capacity(10_000_000);
    v2.extend_from_slice(&[10, 20, 30, 40]);
    // Make sure the the arraybuffer didn't get stomped
    assert_eq!(4, ab.byte_length());
    assert_eq!(1, ab.get_backing_store()[0].get());
    assert_eq!(2, ab.get_backing_store()[1].get());
    assert_eq!(3, ab.get_backing_store()[2].get());
    assert_eq!(4, ab.get_backing_store()[3].get());
    assert!(!ab.get_backing_store().is_shared());
    drop(v2);

    // From a bytes::BytesMut
    let mut data = bytes::BytesMut::new();
    data.extend_from_slice(&[100; 16]);
    data[0] = 1;
    let unique_bs =
      v8::ArrayBuffer::new_backing_store_from_bytes(Box::new(data));
    assert_eq!(unique_bs.first().unwrap().get(), 1);
    assert_eq!(unique_bs.get(15).unwrap().get(), 100);

    let ab =
      v8::ArrayBuffer::with_backing_store(scope, &unique_bs.make_shared());
    assert_eq!(ab.byte_length(), 16);
    assert_eq!(ab.get_backing_store().first().unwrap().get(), 1);
  }
}

#[test]
fn backing_store_segfault() {
  let _setup_guard = setup::parallel_test();
  let array_buffer_allocator = v8::new_default_allocator().make_shared();
  let shared_bs = {
    array_buffer_allocator.assert_use_count_eq(1);
    let params = v8::Isolate::create_params()
      .array_buffer_allocator(array_buffer_allocator.clone());
    array_buffer_allocator.assert_use_count_eq(2);
    let isolate = &mut v8::Isolate::new(params);
    array_buffer_allocator.assert_use_count_eq(2);
    let scope = &mut v8::HandleScope::new(isolate);
    let context = v8::Context::new(scope, Default::default());
    let scope = &mut v8::ContextScope::new(scope, context);
    let ab = v8::ArrayBuffer::new(scope, 10);
    let shared_bs = ab.get_backing_store();
    array_buffer_allocator.assert_use_count_eq(3);
    shared_bs
  };
  shared_bs.assert_use_count_eq(1);
  array_buffer_allocator.assert_use_count_eq(2);
  drop(array_buffer_allocator);
  drop(shared_bs); // Error occurred here.
}

#[test]
fn shared_array_buffer_allocator() {
  let alloc1 = v8::new_default_allocator().make_shared();
  alloc1.assert_use_count_eq(1);

  let alloc2 = alloc1.clone();
  alloc1.assert_use_count_eq(2);
  alloc2.assert_use_count_eq(2);

  let mut alloc2 = v8::SharedPtr::from(alloc2);
  alloc1.assert_use_count_eq(2);
  alloc2.assert_use_count_eq(2);

  drop(alloc1);
  alloc2.assert_use_count_eq(1);

  alloc2.take();
  alloc2.assert_use_count_eq(0);
}

#[test]
fn array_buffer_with_shared_backing_store() {
  let _setup_guard = setup::parallel_test();
  let isolate = &mut v8::Isolate::new(Default::default());
  {
    let scope = &mut v8::HandleScope::new(isolate);

    let context = v8::Context::new(scope, Default::default());
    let scope = &mut v8::ContextScope::new(scope, context);

    let ab1 = v8::ArrayBuffer::new(scope, 42);
    assert_eq!(42, ab1.byte_length());

    let bs1 = ab1.get_backing_store();
    assert_eq!(ab1.byte_length(), bs1.byte_length());
    bs1.assert_use_count_eq(2);

    let bs2 = ab1.get_backing_store();
    assert_eq!(ab1.byte_length(), bs2.byte_length());
    bs1.assert_use_count_eq(3);
    bs2.assert_use_count_eq(3);

    let bs3 = ab1.get_backing_store();
    assert_eq!(ab1.byte_length(), bs3.byte_length());
    bs1.assert_use_count_eq(4);
    bs2.assert_use_count_eq(4);
    bs3.assert_use_count_eq(4);

    drop(bs2);
    bs1.assert_use_count_eq(3);
    bs3.assert_use_count_eq(3);

    drop(bs1);
    bs3.assert_use_count_eq(2);

    let ab2 = v8::ArrayBuffer::with_backing_store(scope, &bs3);
    assert_eq!(ab1.byte_length(), ab2.byte_length());
    bs3.assert_use_count_eq(3);

    let bs4 = ab2.get_backing_store();
    assert_eq!(ab1.byte_length(), bs4.byte_length());
    bs3.assert_use_count_eq(4);
    bs4.assert_use_count_eq(4);

    let bs5 = bs4.clone();
    bs3.assert_use_count_eq(5);
    bs4.assert_use_count_eq(5);
    bs5.assert_use_count_eq(5);

    drop(bs3);
    bs4.assert_use_count_eq(4);
    bs5.assert_use_count_eq(4);

    drop(bs4);
    bs5.assert_use_count_eq(3);
  }
}

#[test]
fn deref_empty_backing_store() {
  // Test that the slice that results from derefing a backing store is not
  // backed by a null pointer, since that would be UB.

  let _setup_guard = setup::parallel_test();
  let isolate = &mut v8::Isolate::new(Default::default());

  let backing_store = v8::ArrayBuffer::new_backing_store(isolate, 0);
  let slice: &[std::cell::Cell<u8>] = &backing_store;
  assert!(!std::hint::black_box(slice.as_ptr()).is_null());
}

fn eval<'s>(
  scope: &mut v8::HandleScope<'s>,
  code: &str,
) -> Option<v8::Local<'s, v8::Value>> {
  let scope = &mut v8::EscapableHandleScope::new(scope);
  let source = v8::String::new(scope, code).unwrap();
  let script = v8::Script::compile(scope, source, None).unwrap();
  let r = script.run(scope);
  r.map(|v| scope.escape(v))
}

#[test]
fn external() {
  let _setup_guard = setup::parallel_test();
  let isolate = &mut v8::Isolate::new(Default::default());
  let scope = &mut v8::HandleScope::new(isolate);

  let ex1_value = 1usize as *mut std::ffi::c_void;
  let ex1_handle_a = v8::External::new(scope, ex1_value);
  assert_eq!(ex1_handle_a.value(), ex1_value);

  let context = v8::Context::new(scope, Default::default());
  let scope = &mut v8::ContextScope::new(scope, context);
  let global = context.global(scope);

  let ex2_value = 2334567usize as *mut std::ffi::c_void;
  let ex3_value = -2isize as *mut std::ffi::c_void;

  let ex2_handle_a = v8::External::new(scope, ex2_value);
  let ex3_handle_a = v8::External::new(scope, ex3_value);

  assert!(ex1_handle_a != ex2_handle_a);
  assert!(ex2_handle_a != ex3_handle_a);
  assert!(ex3_handle_a != ex1_handle_a);

  assert_ne!(ex2_value, ex3_value);
  assert_eq!(ex2_handle_a.value(), ex2_value);
  assert_eq!(ex3_handle_a.value(), ex3_value);

  let ex1_key = v8::String::new(scope, "ex1").unwrap().into();
  let ex2_key = v8::String::new(scope, "ex2").unwrap().into();
  let ex3_key = v8::String::new(scope, "ex3").unwrap().into();

  global.set(scope, ex1_key, ex1_handle_a.into());
  global.set(scope, ex2_key, ex2_handle_a.into());
  global.set(scope, ex3_key, ex3_handle_a.into());

  let ex1_handle_b: v8::Local<v8::External> =
    eval(scope, "ex1").unwrap().try_into().unwrap();
  let ex2_handle_b: v8::Local<v8::External> =
    eval(scope, "ex2").unwrap().try_into().unwrap();
  let ex3_handle_b: v8::Local<v8::External> =
    eval(scope, "ex3").unwrap().try_into().unwrap();

  assert!(ex1_handle_b != ex2_handle_b);
  assert!(ex2_handle_b != ex3_handle_b);
  assert!(ex3_handle_b != ex1_handle_b);

  assert!(ex1_handle_a == ex1_handle_b);
  assert!(ex2_handle_a == ex2_handle_b);
  assert!(ex3_handle_a == ex3_handle_b);

  assert_ne!(ex1_handle_a.value(), ex2_value);
  assert_ne!(ex2_handle_a.value(), ex3_value);
  assert_ne!(ex3_handle_a.value(), ex1_value);

  assert_eq!(ex1_handle_a.value(), ex1_value);
  assert_eq!(ex2_handle_a.value(), ex2_value);
  assert_eq!(ex3_handle_a.value(), ex3_value);
}

#[test]
fn try_catch() {
  let _setup_guard = setup::parallel_test();
  let isolate = &mut v8::Isolate::new(Default::default());
  {
    let scope = &mut v8::HandleScope::new(isolate);
    let context = v8::Context::new(scope, Default::default());
    let scope = &mut v8::ContextScope::new(scope, context);
    {
      // Error thrown - should be caught.
      let tc = &mut v8::TryCatch::new(scope);
      let result = eval(tc, "throw new Error('foo')");
      assert!(result.is_none());
      assert!(tc.has_caught());
      assert!(tc.exception().is_some());
      assert!(tc.stack_trace().is_some());
      assert!(tc.message().is_some());
      assert_eq!(
        tc.message().unwrap().get(tc).to_rust_string_lossy(tc),
        "Uncaught Error: foo"
      );
    };
    {
      // No error thrown.
      let tc = &mut v8::TryCatch::new(scope);
      let result = eval(tc, "1 + 1");
      assert!(result.is_some());
      assert!(!tc.has_caught());
      assert!(tc.exception().is_none());
      assert!(tc.stack_trace().is_none());
      assert!(tc.message().is_none());
      assert!(tc.rethrow().is_none());
    };
    {
      // Rethrow and reset.
      let tc1 = &mut v8::TryCatch::new(scope);
      {
        let tc2 = &mut v8::TryCatch::new(tc1);
        eval(tc2, "throw 'bar'");
        assert!(tc2.has_caught());
        assert!(tc2.rethrow().is_some());
        tc2.reset();
        // Reset does not clear exception on rethrow.
        // https://chromium-review.googlesource.com/c/v8/v8/+/5050065
        assert!(tc2.has_caught());
      }
      assert!(tc1.has_caught());
    };
  }
}

#[test]
fn try_catch_caught_lifetime() {
  let _setup_guard = setup::parallel_test();
  let isolate = &mut v8::Isolate::new(Default::default());
  let scope = &mut v8::HandleScope::new(isolate);
  let context = v8::Context::new(scope, Default::default());
  let scope = &mut v8::ContextScope::new(scope, context);
  let (caught_exc, caught_msg) = {
    let tc = &mut v8::TryCatch::new(scope);
    // Throw exception.
    let msg = v8::String::new(tc, "DANG!").unwrap();
    let exc = v8::Exception::type_error(tc, msg);
    tc.throw_exception(exc);
    // Catch exception.
    let caught_exc = tc.exception().unwrap();
    let caught_msg = tc.message().unwrap();
    // Move `caught_exc` and `caught_msg` out of the extent of the TryCatch,
    // but still within the extent of the enclosing HandleScope.
    (caught_exc, caught_msg)
  };
  // This should not crash.
  assert!(caught_exc.to_rust_string_lossy(scope).contains("DANG"));
  assert!(caught_msg
    .get(scope)
    .to_rust_string_lossy(scope)
    .contains("DANG"));
}

#[test]
fn throw_exception() {
  let _setup_guard = setup::parallel_test();
  let isolate = &mut v8::Isolate::new(Default::default());
  {
    let scope = &mut v8::HandleScope::new(isolate);
    let context = v8::Context::new(scope, Default::default());
    let scope = &mut v8::ContextScope::new(scope, context);
    {
      let tc = &mut v8::TryCatch::new(scope);
      let exception = v8::String::new(tc, "boom").unwrap();
      tc.throw_exception(exception.into());
      assert!(tc.has_caught());
      assert!(tc
        .exception()
        .unwrap()
        .strict_equals(v8::String::new(tc, "boom").unwrap().into()));
    };
  }
}

#[test]
fn isolate_termination_methods() {
  let _setup_guard = setup::parallel_test();
  let isolate = v8::Isolate::new(Default::default());
  let handle = isolate.thread_safe_handle();
  drop(isolate);
  assert!(!handle.terminate_execution());
  assert!(!handle.cancel_terminate_execution());
  assert!(!handle.is_execution_terminating());
  static CALL_COUNT: AtomicUsize = AtomicUsize::new(0);
  extern "C" fn callback(
    _isolate: &mut v8::Isolate,
    data: *mut std::ffi::c_void,
  ) {
    assert_eq!(data, std::ptr::null_mut());
    CALL_COUNT.fetch_add(1, Ordering::SeqCst);
  }
  assert!(!handle.request_interrupt(callback, std::ptr::null_mut()));
  assert_eq!(CALL_COUNT.load(Ordering::SeqCst), 0);
}

#[test]
fn thread_safe_handle_drop_after_isolate() {
  let _setup_guard = setup::parallel_test();
  let isolate = v8::Isolate::new(Default::default());
  let handle = isolate.thread_safe_handle();
  // We can call it twice.
  let handle_ = isolate.thread_safe_handle();
  // Check that handle is Send and Sync.
  fn f<S: Send + Sync>(_: S) {}
  f(handle_);
  // All methods on IsolateHandle should return false after the isolate is
  // dropped.
  drop(isolate);
  assert!(!handle.terminate_execution());
  assert!(!handle.cancel_terminate_execution());
  assert!(!handle.is_execution_terminating());
  static CALL_COUNT: AtomicUsize = AtomicUsize::new(0);
  extern "C" fn callback(
    _isolate: &mut v8::Isolate,
    data: *mut std::ffi::c_void,
  ) {
    assert_eq!(data, std::ptr::null_mut());
    CALL_COUNT.fetch_add(1, Ordering::SeqCst);
  }
  assert!(!handle.request_interrupt(callback, std::ptr::null_mut()));
  assert_eq!(CALL_COUNT.load(Ordering::SeqCst), 0);
}

// QEMU doesn't like when we spawn threads
// This works just fine on real hardware
#[cfg(not(target_os = "android"))]
#[test]
fn terminate_execution() {
  let _setup_guard = setup::parallel_test();
  let isolate = &mut v8::Isolate::new(Default::default());
  let (tx, rx) = std::sync::mpsc::channel::<bool>();
  let handle = isolate.thread_safe_handle();

  let scope = &mut v8::HandleScope::new(isolate);
  let context = v8::Context::new(scope, Default::default());
  let scope = &mut v8::ContextScope::new(scope, context);

  let t = std::thread::spawn(move || {
    // allow deno to boot and run
    std::thread::sleep(std::time::Duration::from_millis(300));
    handle.terminate_execution();
    // allow shutdown
    std::thread::sleep(std::time::Duration::from_millis(200));
    // unless reported otherwise the test should fail after this point
    tx.send(false).ok();
  });

  // Run an infinite loop, which should be terminated.
  let source = v8::String::new(scope, "for(;;) {}").unwrap();
  let r = v8::Script::compile(scope, source, None);
  let script = r.unwrap();
  let result = script.run(scope);
  assert!(result.is_none());
  // TODO assert_eq!(e.to_string(), "Uncaught Error: execution terminated")
  let msg = rx.recv().expect("execution should be terminated");
  assert!(!msg);
  // Make sure the isolate unusable again.
  eval(scope, "1+1").expect("execution should be possible again");
  t.join().expect("join t");
}

// TODO(ry) This test should use threads
#[test]
fn request_interrupt_small_scripts() {
  let _setup_guard = setup::parallel_test();
  let isolate = &mut v8::Isolate::new(Default::default());
  let handle = isolate.thread_safe_handle();
  {
    let scope = &mut v8::HandleScope::new(isolate);
    let context = v8::Context::new(scope, Default::default());
    let scope = &mut v8::ContextScope::new(scope, context);

    static CALL_COUNT: AtomicUsize = AtomicUsize::new(0);
    extern "C" fn callback(
      _isolate: &mut v8::Isolate,
      data: *mut std::ffi::c_void,
    ) {
      assert_eq!(data, std::ptr::null_mut());
      CALL_COUNT.fetch_add(1, Ordering::SeqCst);
    }
    handle.request_interrupt(callback, std::ptr::null_mut());
    eval(scope, "(function(x){return x;})(1);");
    assert_eq!(CALL_COUNT.load(Ordering::SeqCst), 1);
  }
}

#[test]
fn add_message_listener() {
  let _setup_guard = setup::parallel_test();
  let isolate = &mut v8::Isolate::new(Default::default());
  isolate.set_capture_stack_trace_for_uncaught_exceptions(true, 32);

  static CALL_COUNT: AtomicUsize = AtomicUsize::new(0);

  extern "C" fn check_message_0(
    message: v8::Local<v8::Message>,
    _exception: v8::Local<v8::Value>,
  ) {
    let scope = &mut unsafe { v8::CallbackScope::new(message) };
    let scope = &mut v8::HandleScope::new(scope);
    let message_str = message.get(scope);
    assert_eq!(message_str.to_rust_string_lossy(scope), "Uncaught foo");
    assert_eq!(Some(1), message.get_line_number(scope));
    assert!(message.get_script_resource_name(scope).is_some());
    assert!(message.get_source_line(scope).is_some());
    assert_eq!(message.get_start_position(), 0);
    assert_eq!(message.get_end_position(), 1);
    assert_eq!(message.get_wasm_function_index(), -1);
    assert!(message.error_level() >= 0);
    assert_eq!(message.get_start_column(), 0);
    assert_eq!(message.get_end_column(), 1);
    assert!(!message.is_shared_cross_origin());
    assert!(!message.is_opaque());
    let stack_trace = message.get_stack_trace(scope).unwrap();
    assert_eq!(1, stack_trace.get_frame_count());
    let frame = stack_trace.get_frame(scope, 0).unwrap();
    assert_eq!(1, frame.get_line_number());
    assert_eq!(1, frame.get_column());
    // Note: V8 flags like --expose_externalize_string and --expose_gc install
    // scripts of their own and therefore affect the script id that we get.
    assert_eq!(4, frame.get_script_id());
    assert!(frame.get_script_name(scope).is_none());
    assert!(frame.get_script_name_or_source_url(scope).is_none());
    assert!(frame.get_function_name(scope).is_none());
    assert!(!frame.is_eval());
    assert!(!frame.is_constructor());
    assert!(!frame.is_wasm());
    assert!(frame.is_user_javascript());
    CALL_COUNT.fetch_add(1, Ordering::SeqCst);
  }
  isolate.add_message_listener(check_message_0);

  {
    let scope = &mut v8::HandleScope::new(isolate);
    let context = v8::Context::new(scope, Default::default());
    let scope = &mut v8::ContextScope::new(scope, context);
    let source = v8::String::new(scope, "throw 'foo'").unwrap();
    let script = v8::Script::compile(scope, source, None).unwrap();
    assert!(script.run(scope).is_none());
    assert_eq!(CALL_COUNT.load(Ordering::SeqCst), 1);
  }
}

fn unexpected_module_resolve_callback<'a>(
  _context: v8::Local<'a, v8::Context>,
  _specifier: v8::Local<'a, v8::String>,
  _import_assertions: v8::Local<'a, v8::FixedArray>,
  _referrer: v8::Local<'a, v8::Module>,
) -> Option<v8::Local<'a, v8::Module>> {
  unreachable!()
}

#[test]
fn set_host_initialize_import_meta_object_callback() {
  let _setup_guard = setup::parallel_test();
  let isolate = &mut v8::Isolate::new(Default::default());

  static CALL_COUNT: AtomicUsize = AtomicUsize::new(0);

  extern "C" fn callback(
    context: v8::Local<v8::Context>,
    _module: v8::Local<v8::Module>,
    meta: v8::Local<v8::Object>,
  ) {
    CALL_COUNT.fetch_add(1, Ordering::SeqCst);
    let scope = &mut unsafe { v8::CallbackScope::new(context) };
    let scope = &mut v8::HandleScope::new(scope);
    let key = v8::String::new(scope, "foo").unwrap();
    let value = v8::String::new(scope, "bar").unwrap();
    meta.create_data_property(scope, key.into(), value.into());
  }
  isolate.set_host_initialize_import_meta_object_callback(callback);

  {
    let scope = &mut v8::HandleScope::new(isolate);
    let context = v8::Context::new(scope, Default::default());
    let scope = &mut v8::ContextScope::new(scope, context);
    let mut source = mock_source(
      scope,
      "google.com",
      "if (import.meta.foo != 'bar') throw 'bad'",
    );
    let module =
      v8::script_compiler::compile_module(scope, &mut source).unwrap();
    let result =
      module.instantiate_module(scope, unexpected_module_resolve_callback);
    assert!(result.is_some());
    module.evaluate(scope).unwrap();
    assert_eq!(v8::ModuleStatus::Evaluated, module.get_status());
    assert_eq!(CALL_COUNT.load(Ordering::SeqCst), 1);
  }
}

#[test]
fn script_compile_and_run() {
  let _setup_guard = setup::parallel_test();
  let isolate = &mut v8::Isolate::new(Default::default());
  {
    let scope = &mut v8::HandleScope::new(isolate);
    let context = v8::Context::new(scope, Default::default());
    let scope = &mut v8::ContextScope::new(scope, context);
    let source = v8::String::new(scope, "'Hello ' + 13 + 'th planet'").unwrap();
    let script = v8::Script::compile(scope, source, None).unwrap();
    source.to_rust_string_lossy(scope);
    let result = script.run(scope).unwrap();
    assert_eq!(result.to_rust_string_lossy(scope), "Hello 13th planet");
  }
}

#[test]
fn script_origin() {
  let _setup_guard = setup::parallel_test();
  let isolate = &mut v8::Isolate::new(Default::default());

  {
    let scope = &mut v8::HandleScope::new(isolate);
    let context = v8::Context::new(scope, Default::default());
    let scope = &mut v8::ContextScope::new(scope, context);

    let resource_name = v8::String::new(scope, "foo.js").unwrap();
    let resource_line_offset = 4;
    let resource_column_offset = 5;
    let resource_is_shared_cross_origin = true;
    let script_id = 123;
    let source_map_url = v8::String::new(scope, "source_map_url").unwrap();
    let resource_is_opaque = true;
    let is_wasm = false;
    let is_module = false;

    let script_origin = v8::ScriptOrigin::new(
      scope,
      resource_name.into(),
      resource_line_offset,
      resource_column_offset,
      resource_is_shared_cross_origin,
      script_id,
      Some(source_map_url.into()),
      resource_is_opaque,
      is_wasm,
      is_module,
      None,
    );

    let source = v8::String::new(scope, "1+2").unwrap();
    let script =
      v8::Script::compile(scope, source, Some(&script_origin)).unwrap();
    source.to_rust_string_lossy(scope);
    let _result = script.run(scope).unwrap();
  }
}

#[test]
fn get_version() {
  assert_eq!(v8::V8::get_version(), v8::VERSION_STRING);
  assert!(v8::V8::get_version().len() > 3);
}

#[test]
fn set_flags_from_command_line() {
  let r = v8::V8::set_flags_from_command_line(vec![
    "binaryname".to_string(),
    "--log-colour".to_string(),
    "--should-be-ignored".to_string(),
  ]);
  assert_eq!(
    r,
    vec!["binaryname".to_string(), "--should-be-ignored".to_string()]
  );
}

#[test]
fn inspector_string_view() {
  let chars = b"Hello world!";
  let view = v8::inspector::StringView::from(&chars[..]);

  assert_eq!(chars.len(), view.into_iter().len());
  assert_eq!(chars.len(), view.len());
  for (c1, c2) in chars.iter().copied().map(u16::from).zip(view) {
    assert_eq!(c1, c2);
  }
}

#[test]
fn inspector_string_buffer() {
  let chars = b"Hello Venus!";
  let mut buf = {
    let src_view = v8::inspector::StringView::from(&chars[..]);
    v8::inspector::StringBuffer::create(src_view)
  };
  let view = buf.as_mut().unwrap().string();

  assert_eq!(chars.len(), view.into_iter().len());
  assert_eq!(chars.len(), view.len());
  for (c1, c2) in chars.iter().copied().map(u16::from).zip(view) {
    assert_eq!(c1, c2);
  }
}

#[test]
fn test_primitives() {
  let _setup_guard = setup::parallel_test();
  let isolate = &mut v8::Isolate::new(Default::default());
  {
    let scope = &mut v8::HandleScope::new(isolate);
    let null = v8::null(scope);
    assert!(!null.is_undefined());
    assert!(null.is_null());
    assert!(null.is_null_or_undefined());

    let undefined = v8::undefined(scope);
    assert!(undefined.is_undefined());
    assert!(!undefined.is_null());
    assert!(undefined.is_null_or_undefined());

    let true_ = v8::Boolean::new(scope, true);
    assert!(true_.is_true());
    assert!(!true_.is_undefined());
    assert!(!true_.is_null());
    assert!(!true_.is_null_or_undefined());

    let false_ = v8::Boolean::new(scope, false);
    assert!(false_.is_false());
    assert!(!false_.is_undefined());
    assert!(!false_.is_null());
    assert!(!false_.is_null_or_undefined());
  }
}

#[test]
fn exception() {
  let _setup_guard = setup::parallel_test();
  let isolate = &mut v8::Isolate::new(Default::default());
  let scope = &mut v8::HandleScope::new(isolate);
  let context = v8::Context::new(scope, Default::default());
  let scope = &mut v8::ContextScope::new(scope, context);

  let msg_in = v8::String::new(scope, "This is a test error").unwrap();
  let _exception = v8::Exception::error(scope, msg_in);
  let _exception = v8::Exception::range_error(scope, msg_in);
  let _exception = v8::Exception::reference_error(scope, msg_in);
  let _exception = v8::Exception::syntax_error(scope, msg_in);
  let exception = v8::Exception::type_error(scope, msg_in);

  let actual_msg_out =
    v8::Exception::create_message(scope, exception).get(scope);
  let expected_msg_out =
    v8::String::new(scope, "Uncaught TypeError: This is a test error").unwrap();
  assert!(actual_msg_out.strict_equals(expected_msg_out.into()));
  assert!(v8::Exception::get_stack_trace(scope, exception).is_none());
}

#[test]
fn create_message_argument_lifetimes() {
  let _setup_guard = setup::parallel_test();
  let isolate = &mut v8::Isolate::new(Default::default());
  let scope = &mut v8::HandleScope::new(isolate);
  let context = v8::Context::new(scope, Default::default());
  let scope = &mut v8::ContextScope::new(scope, context);

  {
    let create_message = v8::Function::new(
      scope,
      |scope: &mut v8::HandleScope,
       args: v8::FunctionCallbackArguments,
       mut rv: v8::ReturnValue<v8::Value>| {
        let message = v8::Exception::create_message(scope, args.get(0));
        let message_str = message.get(scope);
        rv.set(message_str.into())
      },
    )
    .unwrap();
    let receiver = context.global(scope);
    let message_str = v8::String::new(scope, "mishap").unwrap();
    let exception = v8::Exception::type_error(scope, message_str);
    let actual = create_message
      .call(scope, receiver.into(), &[exception])
      .unwrap();
    let expected =
      v8::String::new(scope, "Uncaught TypeError: mishap").unwrap();
    assert!(actual.strict_equals(expected.into()));
  }
}

#[test]
fn json() {
  let _setup_guard = setup::parallel_test();
  let isolate = &mut v8::Isolate::new(Default::default());
  {
    let scope = &mut v8::HandleScope::new(isolate);
    let context = v8::Context::new(scope, Default::default());
    let scope = &mut v8::ContextScope::new(scope, context);
    let json_string = v8::String::new(scope, "{\"a\": 1, \"b\": 2}").unwrap();
    let maybe_value = v8::json::parse(scope, json_string);
    assert!(maybe_value.is_some());
    let value = maybe_value.unwrap();
    let maybe_stringified = v8::json::stringify(scope, value);
    assert!(maybe_stringified.is_some());
    let stringified = maybe_stringified.unwrap();
    let rust_str = stringified.to_rust_string_lossy(scope);
    assert_eq!("{\"a\":1,\"b\":2}".to_string(), rust_str);
  }
}

#[test]
fn no_internal_field() {
  let _setup_guard = setup::parallel_test();
  let isolate = &mut v8::Isolate::new(Default::default());
  {
    let scope = &mut v8::HandleScope::new(isolate);
    let context = v8::Context::new(scope, Default::default());
    let scope = &mut v8::ContextScope::new(scope, context);
    let object = v8::Object::new(scope);
    let value = v8::Integer::new(scope, 42).into();
    assert_eq!(0, object.internal_field_count());
    for index in &[0, 1, 1337] {
      assert!(object.get_internal_field(scope, *index).is_none());
      assert!(!object.set_internal_field(*index, value));
      assert!(object.get_internal_field(scope, *index).is_none());
    }
  }
}

#[test]
fn object_template() {
  let _setup_guard = setup::parallel_test();
  let isolate = &mut v8::Isolate::new(Default::default());
  {
    let scope = &mut v8::HandleScope::new(isolate);
    let object_templ = v8::ObjectTemplate::new(scope);
    let function_templ = v8::FunctionTemplate::new(scope, fortytwo_callback);
    let name = v8::String::new(scope, "f").unwrap();
    let attr = v8::PropertyAttribute::READ_ONLY
      | v8::PropertyAttribute::DONT_ENUM
      | v8::PropertyAttribute::DONT_DELETE;
    object_templ.set_internal_field_count(1);
    object_templ.set_with_attr(name.into(), function_templ.into(), attr);
    let context = v8::Context::new(scope, Default::default());
    let scope = &mut v8::ContextScope::new(scope, context);

    let object = object_templ.new_instance(scope).unwrap();
    assert!(!object.is_null_or_undefined());
    assert_eq!(1, object.internal_field_count());

    let data = object.get_internal_field(scope, 0).unwrap();
    assert!(data.is_value());
    let value: v8::Local<v8::Value> = data.try_into().unwrap();
    assert!(value.is_undefined());

    let fortytwo: v8::Local<'_, v8::Value> = v8::Integer::new(scope, 42).into();
    assert!(object.set_internal_field(0, fortytwo.into()));
    let data = object.get_internal_field(scope, 0).unwrap();
    assert!(data.is_value());
    let value: v8::Local<v8::Value> = data.try_into().unwrap();
    assert!(value.same_value(fortytwo));

    let name = v8::String::new(scope, "g").unwrap();
    context.global(scope).define_own_property(
      scope,
      name.into(),
      object.into(),
      v8::PropertyAttribute::DONT_ENUM,
    );
    let source = r#"
      {
        const d = Object.getOwnPropertyDescriptor(globalThis, "g");
        [d.configurable, d.enumerable, d.writable].toString()
      }
    "#;
    let actual = eval(scope, source).unwrap();
    let expected = v8::String::new(scope, "true,false,true").unwrap();
    assert!(expected.strict_equals(actual));
    let actual = eval(scope, "g.f()").unwrap();
    let expected = v8::Integer::new(scope, 42);
    assert!(expected.strict_equals(actual));
    let source = r#"
      {
        const d = Object.getOwnPropertyDescriptor(g, "f");
        [d.configurable, d.enumerable, d.writable].toString()
      }
    "#;
    let actual = eval(scope, source).unwrap();
    let expected = v8::String::new(scope, "false,false,false").unwrap();
    assert!(expected.strict_equals(actual));
  }
}

#[test]
fn object_template_from_function_template() {
  let _setup_guard = setup::parallel_test();
  let isolate = &mut v8::Isolate::new(Default::default());
  {
    let scope = &mut v8::HandleScope::new(isolate);
    let function_templ = v8::FunctionTemplate::new(scope, fortytwo_callback);
    let expected_class_name = v8::String::new(scope, "fortytwo").unwrap();
    function_templ.set_class_name(expected_class_name);
    let object_templ =
      v8::ObjectTemplate::new_from_template(scope, function_templ);
    assert_eq!(0, object_templ.internal_field_count());
    let context = v8::Context::new(scope, Default::default());
    let scope = &mut v8::ContextScope::new(scope, context);
    let object = object_templ.new_instance(scope).unwrap();
    assert!(!object.is_null_or_undefined());
    let name = v8::String::new(scope, "g").unwrap();
    context.global(scope).set(scope, name.into(), object.into());
    let actual_class_name = eval(scope, "g.constructor.name").unwrap();
    assert!(expected_class_name.strict_equals(actual_class_name));
  }
}

#[test]
fn object_template_immutable_proto() {
  let _setup_guard = setup::parallel_test();
  let isolate = &mut v8::Isolate::new(Default::default());
  {
    let scope = &mut v8::HandleScope::new(isolate);
    let object_templ = v8::ObjectTemplate::new(scope);
    object_templ.set_immutable_proto();
    let context = v8::Context::new(
      scope,
      v8::ContextOptions {
        global_template: Some(object_templ),
        ..Default::default()
      },
    );
    let scope = &mut v8::ContextScope::new(scope, context);
    let source = r#"
      {
        let r = 0;

        try {
          Object.setPrototypeOf(globalThis, {});
        } catch {
          r = 42;
        }

        String(r);
      }
    "#;
    let actual = eval(scope, source).unwrap();
    let expected = v8::String::new(scope, "42").unwrap();

    assert!(actual == expected);
  }
}

#[test]
fn function_template_signature() {
  let _setup_guard = setup::parallel_test();
  let isolate = &mut v8::Isolate::new(Default::default());
  {
    let scope = &mut v8::HandleScope::new(isolate);

    let templ0 = v8::FunctionTemplate::new(scope, fortytwo_callback);
    let signature = v8::Signature::new(scope, templ0);
    let templ1 = v8::FunctionTemplate::builder(fortytwo_callback)
      .signature(signature)
      .build(scope);

    let context = v8::Context::new(scope, Default::default());
    let scope = &mut v8::ContextScope::new(scope, context);
    let scope = &mut v8::TryCatch::new(scope);
    let global = context.global(scope);

    let name = v8::String::new(scope, "C").unwrap();
    let value = templ0.get_function(scope).unwrap();
    global.set(scope, name.into(), value.into()).unwrap();

    let name = v8::String::new(scope, "f").unwrap();
    let value = templ1.get_function(scope).unwrap();
    global.set(scope, name.into(), value.into()).unwrap();

    assert!(eval(scope, "f.call(new C)").is_some());
    assert!(eval(scope, "f.call(new Object)").is_none());
    assert!(scope.has_caught());
    assert!(scope
      .exception()
      .unwrap()
      .to_rust_string_lossy(scope)
      .contains("Illegal invocation"));
  }
}

#[test]
fn function_template_prototype() {
  let _setup_guard = setup::parallel_test();
  let isolate = &mut v8::Isolate::new(Default::default());
  {
    let scope = &mut v8::HandleScope::new(isolate);

    let context = v8::Context::new(scope, Default::default());
    let scope = &mut v8::ContextScope::new(scope, context);
    let scope = &mut v8::TryCatch::new(scope);
    let function_templ = v8::FunctionTemplate::new(scope, fortytwo_callback);
    let prototype_templ = function_templ.prototype_template(scope);

    let amount_name = v8::String::new(scope, "amount").unwrap();
    let value = v8::Number::new(scope, 1.0);
    let second_value = v8::Number::new(scope, 2.0);
    let third_value = v8::Number::new(scope, 3.0);
    prototype_templ.set(amount_name.into(), value.into());

    let function = function_templ.get_function(scope).unwrap();
    function.new_instance(scope, &[]);

    let object1 = function.new_instance(scope, &[]).unwrap();
    assert!(!object1.is_null_or_undefined());
    let name = v8::String::new(scope, "ob1").unwrap();
    context
      .global(scope)
      .set(scope, name.into(), object1.into());

    let actual_amount =
      eval(scope, "ob1.amount").unwrap().to_number(scope).unwrap();
    dbg!("{}", actual_amount.number_value(scope).unwrap());
    assert!(value.eq(&actual_amount));

    let object2 = function.new_instance(scope, &[]).unwrap();
    assert!(!object2.is_null_or_undefined());
    let name = v8::String::new(scope, "ob2").unwrap();
    context
      .global(scope)
      .set(scope, name.into(), object2.into());

    let actual_amount =
      eval(scope, "ob2.amount").unwrap().to_number(scope).unwrap();
    dbg!("{}", actual_amount.number_value(scope).unwrap());
    assert!(value.eq(&actual_amount));

    eval(scope, "ob1.amount = 2").unwrap();

    let actual_amount =
      eval(scope, "ob1.amount").unwrap().to_number(scope).unwrap();
    dbg!("{}", actual_amount.number_value(scope).unwrap());
    assert!(second_value.eq(&actual_amount));

    // We need to get the prototype of the object to change it, it is not the same object as the prototype template!
    object2
      .get_prototype(scope)
      .unwrap()
      .to_object(scope)
      .unwrap()
      .set(scope, amount_name.into(), third_value.into());

    let actual_amount =
      eval(scope, "ob1.amount").unwrap().to_number(scope).unwrap();
    dbg!("{}", actual_amount.number_value(scope).unwrap());
    assert!(second_value.eq(&actual_amount));

    let actual_amount =
      eval(scope, "ob2.amount").unwrap().to_number(scope).unwrap();
    dbg!("{}", actual_amount.number_value(scope).unwrap());
    assert!(third_value.eq(&actual_amount));
  }
}

#[test]
fn function_template_intrinsic_data_property() {
  let _setup_guard = setup::parallel_test();
  let isolate = &mut v8::Isolate::new(Default::default());
  {
    let scope = &mut v8::HandleScope::new(isolate);

    let function_templ = v8::FunctionTemplate::new(scope, fortytwo_callback);

    let prop_name = v8::String::new(scope, "prototype").unwrap();

    let intrinsic_error_prototype_interface_template =
      v8::FunctionTemplate::builder(fortytwo_callback)
        .constructor_behavior(v8::ConstructorBehavior::Throw)
        .build(scope);

    intrinsic_error_prototype_interface_template.set_intrinsic_data_property(
      prop_name.into(),
      v8::Intrinsic::ErrorPrototype,
      v8::PropertyAttribute::NONE,
    );
    function_templ.inherit(intrinsic_error_prototype_interface_template);

    let context = v8::Context::new(scope, Default::default());
    let scope = &mut v8::ContextScope::new(scope, context);

    let function = function_templ.get_function(scope).unwrap();
    let object1 = function.new_instance(scope, &[]).unwrap();

    let error_prototype = {
      let message = v8::String::empty(scope);
      v8::Exception::error(scope, message)
        .to_object(scope)
        .unwrap()
        .get_prototype(scope)
        .unwrap()
    };

    let object1_prototype = object1.get_prototype(scope).unwrap();
    let object1_prototype_parent = object1_prototype
      .to_object(scope)
      .and_then(|o| o.get_prototype(scope))
      .unwrap();

    assert_eq!(object1_prototype_parent, error_prototype);
  }
}

#[test]
fn instance_template_with_internal_field() {
  let _setup_guard = setup::parallel_test();
  let isolate = &mut v8::Isolate::new(Default::default());
  let scope = &mut v8::HandleScope::new(isolate);
  let context = v8::Context::new(scope, Default::default());
  let scope = &mut v8::ContextScope::new(scope, context);

  pub fn constructor_callback(
    scope: &mut v8::HandleScope,
    args: v8::FunctionCallbackArguments,
    mut retval: v8::ReturnValue<v8::Value>,
  ) {
    let this = args.this();

    assert_eq!(args.holder(), this);
    assert!(args.data().is_undefined());

    assert!(this.set_internal_field(0, v8::Integer::new(scope, 42).into()));
    retval.set(this.into())
  }

  let function_templ = v8::FunctionTemplate::new(scope, constructor_callback);
  let instance_templ = function_templ.instance_template(scope);
  instance_templ.set_internal_field_count(1);

  let name = v8::String::new(scope, "WithInternalField").unwrap();
  let val = function_templ.get_function(scope).unwrap();
  context.global(scope).set(scope, name.into(), val.into());

  let new_instance = eval(scope, "new WithInternalField()").unwrap();
  let internal_field_data = new_instance
    .to_object(scope)
    .unwrap()
    .get_internal_field(scope, 0)
    .unwrap();
  let internal_field: v8::Local<v8::Value> =
    internal_field_data.try_into().unwrap();
  assert_eq!(internal_field.integer_value(scope).unwrap(), 42);
}

#[test]
fn object_template_set_accessor() {
  let _setup_guard = setup::parallel_test();
  let isolate = &mut v8::Isolate::new(Default::default());
  let scope = &mut v8::HandleScope::new(isolate);
  let context = v8::Context::new(scope, Default::default());
  let scope = &mut v8::ContextScope::new(scope, context);

  {
    let getter = |scope: &mut v8::HandleScope,
                  key: v8::Local<v8::Name>,
                  args: v8::PropertyCallbackArguments,
                  mut rv: v8::ReturnValue<v8::Value>| {
      let this = args.this();

      assert_eq!(args.holder(), this);
      assert!(args.data().is_undefined());
      assert!(!args.should_throw_on_error());

      let expected_key = v8::String::new(scope, "key").unwrap();
      assert!(key.strict_equals(expected_key.into()));

      let internal_field = this
        .get_internal_field(scope, 0)
        .unwrap()
        .try_into()
        .unwrap();
      rv.set(internal_field);
    };

    let setter = |scope: &mut v8::HandleScope,
                  key: v8::Local<v8::Name>,
                  value: v8::Local<v8::Value>,
                  args: v8::PropertyCallbackArguments,
                  _rv: v8::ReturnValue<()>| {
      let this = args.this();

      assert_eq!(args.holder(), this);
      assert!(args.data().is_undefined());
      assert!(!args.should_throw_on_error());

      let expected_key = v8::String::new(scope, "key").unwrap();
      assert!(key.strict_equals(expected_key.into()));

      assert!(value.is_int32());
      assert!(this.set_internal_field(0, value.into()));
    };

    let getter_with_data =
      |scope: &mut v8::HandleScope,
       key: v8::Local<v8::Name>,
       args: v8::PropertyCallbackArguments,
       mut rv: v8::ReturnValue<v8::Value>| {
        let this = args.this();

        assert_eq!(args.holder(), this);
        assert!(args.data().is_string());
        assert!(!args.should_throw_on_error());
        assert_eq!(args.data().to_rust_string_lossy(scope), "data");

        let expected_key = v8::String::new(scope, "key").unwrap();
        assert!(key.strict_equals(expected_key.into()));

        let internal_field = this
          .get_internal_field(scope, 0)
          .unwrap()
          .try_into()
          .unwrap();
        rv.set(internal_field);
      };

    let setter_with_data =
      |scope: &mut v8::HandleScope,
       key: v8::Local<v8::Name>,
       value: v8::Local<v8::Value>,
       args: v8::PropertyCallbackArguments,
       _rv: v8::ReturnValue<()>| {
        let this = args.this();

        assert_eq!(args.holder(), this);
        assert!(args.data().is_string());
        assert!(!args.should_throw_on_error());
        assert_eq!(args.data().to_rust_string_lossy(scope), "data");

        let expected_key = v8::String::new(scope, "key").unwrap();
        assert!(key.strict_equals(expected_key.into()));

        assert!(value.is_int32());
        assert!(this.set_internal_field(0, value.into()));
      };

    let key = v8::String::new(scope, "key").unwrap();
    let name = v8::String::new(scope, "obj").unwrap();

    // Lone getter
    let templ = v8::ObjectTemplate::new(scope);
    templ.set_internal_field_count(1);
    templ.set_accessor(key.into(), getter);

    let obj = templ.new_instance(scope).unwrap();
    let int = v8::Integer::new(scope, 42);
    obj.set_internal_field(0, int.into());
    scope.get_current_context().global(scope).set(
      scope,
      name.into(),
      obj.into(),
    );
    assert!(eval(scope, "obj.key").unwrap().strict_equals(int.into()));

    // Getter + setter
    let templ = v8::ObjectTemplate::new(scope);
    templ.set_internal_field_count(1);
    templ.set_accessor_with_setter(key.into(), getter, setter);

    let obj = templ.new_instance(scope).unwrap();
    obj.set_internal_field(0, int.into());
    scope.get_current_context().global(scope).set(
      scope,
      name.into(),
      obj.into(),
    );
    let new_int = v8::Integer::new(scope, 9);
    eval(scope, "obj.key = 9");
    let internal_field: v8::Local<v8::Value> = obj
      .get_internal_field(scope, 0)
      .unwrap()
      .try_into()
      .unwrap();
    assert!(internal_field.strict_equals(new_int.into()));
    // Falls back on standard setter
    assert!(eval(scope, "obj.key2 = null; obj.key2").unwrap().is_null());

    // Getter + setter + data

    let templ = v8::ObjectTemplate::new(scope);
    templ.set_internal_field_count(1);
    let data = v8::String::new(scope, "data").unwrap();
    templ.set_accessor_with_configuration(
      key.into(),
      AccessorConfiguration::new(getter_with_data)
        .setter(setter_with_data)
        .data(data.into()),
    );

    let obj = templ.new_instance(scope).unwrap();
    obj.set_internal_field(0, int.into());
    scope.get_current_context().global(scope).set(
      scope,
      name.into(),
      obj.into(),
    );
    let new_int = v8::Integer::new(scope, 9);
    eval(scope, "obj.key = 9");
    let internal_field: v8::Local<v8::Value> = obj
      .get_internal_field(scope, 0)
      .unwrap()
      .try_into()
      .unwrap();
    assert!(internal_field.strict_equals(new_int.into()));
    // Falls back on standard setter
    assert!(eval(scope, "obj.key2 = null; obj.key2").unwrap().is_null());

    // Accessor property
    let getter = v8::FunctionTemplate::new(scope, fortytwo_callback);
    fn property_setter(
      scope: &mut v8::HandleScope,
      args: v8::FunctionCallbackArguments,
      _: v8::ReturnValue<v8::Value>,
    ) {
      let this = args.this();

      assert_eq!(args.holder(), this);
      assert!(args.data().is_undefined());

      let ret = v8::Integer::new(scope, 69);
      assert!(this.set_internal_field(0, ret.into()));
    }

    let setter = v8::FunctionTemplate::new(scope, property_setter);

    let templ = v8::ObjectTemplate::new(scope);
    templ.set_internal_field_count(1);

    // Getter
    let key = v8::String::new(scope, "key1").unwrap();
    templ.set_accessor_property(
      key.into(),
      Some(getter),
      None,
      v8::PropertyAttribute::default(),
    );

    // Setter
    let key = v8::String::new(scope, "key2").unwrap();
    templ.set_accessor_property(
      key.into(),
      None,
      Some(setter),
      v8::PropertyAttribute::default(),
    );

    let obj = templ.new_instance(scope).unwrap();
    let int = v8::Integer::new(scope, 42);
    obj.set_internal_field(0, int.into());
    scope.get_current_context().global(scope).set(
      scope,
      name.into(),
      obj.into(),
    );
    assert!(eval(scope, "obj.key1").unwrap().strict_equals(int.into()));
    assert!(eval(scope, "obj.key2 = 123; obj.key2")
      .unwrap()
      .is_undefined());
  }
}

#[test]
fn object_template_set_named_property_handler() {
  let _setup_guard = setup::parallel_test();
  let isolate = &mut v8::Isolate::new(Default::default());
  let scope = &mut v8::HandleScope::new(isolate);
  let context = v8::Context::new(scope, Default::default());
  let scope = &mut v8::ContextScope::new(scope, context);

  {
    let getter = |scope: &mut v8::HandleScope,
                  key: v8::Local<v8::Name>,
                  args: v8::PropertyCallbackArguments,
                  mut rv: v8::ReturnValue<v8::Value>| {
      let fallthrough_key = v8::String::new(scope, "fallthrough").unwrap();
      if key.strict_equals(fallthrough_key.into()) {
        return v8::Intercepted::No;
      }

      let this = args.this();

      assert_eq!(args.holder(), this);
      assert!(args.data().is_undefined());
      assert!(!args.should_throw_on_error());

      let expected_key = v8::String::new(scope, "key").unwrap();
      assert!(key.strict_equals(expected_key.into()));

      let internal_field = this
        .get_internal_field(scope, 0)
        .unwrap()
        .try_into()
        .unwrap();
      rv.set(internal_field);
      v8::Intercepted::Yes
    };

    let setter = |scope: &mut v8::HandleScope,
                  key: v8::Local<v8::Name>,
                  value: v8::Local<v8::Value>,
                  args: v8::PropertyCallbackArguments,
                  mut rv: v8::ReturnValue<()>| {
      let fallthrough_key = v8::String::new(scope, "fallthrough").unwrap();
      if key.strict_equals(fallthrough_key.into()) {
        return v8::Intercepted::No;
      }

      let panic_on_get = v8::String::new(scope, "panicOnGet").unwrap();
      if key.strict_equals(panic_on_get.into()) {
        return v8::Intercepted::No;
      }

      let this = args.this();

      assert_eq!(args.holder(), this);
      assert!(args.data().is_undefined());
      assert!(!args.should_throw_on_error());

      let expected_key = v8::String::new(scope, "key").unwrap();
      assert!(key.strict_equals(expected_key.into()));

      assert!(value.is_int32());
      assert!(this.set_internal_field(0, value.into()));

      rv.set_bool(true);
      v8::Intercepted::Yes
    };

    let query = |scope: &mut v8::HandleScope,
                 key: v8::Local<v8::Name>,
                 args: v8::PropertyCallbackArguments,
                 mut rv: v8::ReturnValue<v8::Integer>| {
      let fallthrough_key = v8::String::new(scope, "fallthrough").unwrap();
      if key.strict_equals(fallthrough_key.into()) {
        return v8::Intercepted::No;
      }

      let panic_on_get = v8::String::new(scope, "panicOnGet").unwrap();
      if key.strict_equals(panic_on_get.into()) {
        return v8::Intercepted::No;
      }

      let this = args.this();

      assert_eq!(args.holder(), this);
      assert!(args.data().is_undefined());
      assert!(!args.should_throw_on_error());

      let expected_key = v8::String::new(scope, "key").unwrap();
      assert!(key.strict_equals(expected_key.into()));
      // PropertyAttribute::READ_ONLY
      rv.set_int32(1);
      let expected_value = v8::Integer::new(scope, 42);
      let internal_field: v8::Local<v8::Value> = this
        .get_internal_field(scope, 0)
        .unwrap()
        .try_into()
        .unwrap();
      assert!(internal_field.strict_equals(expected_value.into()));
      v8::Intercepted::Yes
    };

    let deleter = |scope: &mut v8::HandleScope,
                   key: v8::Local<v8::Name>,
                   args: v8::PropertyCallbackArguments,
                   mut rv: v8::ReturnValue<v8::Boolean>| {
      let fallthrough_key = v8::String::new(scope, "fallthrough").unwrap();
      if key.strict_equals(fallthrough_key.into()) {
        return v8::Intercepted::No;
      }

      let this = args.this();

      let expected_key = v8::String::new(scope, "key").unwrap();
      assert!(key.strict_equals(expected_key.into()));

      assert!(this.set_internal_field(0, v8::undefined(scope).into()));

      rv.set_bool(true);
      v8::Intercepted::Yes
    };

    let enumerator = |scope: &mut v8::HandleScope,
                      args: v8::PropertyCallbackArguments,
                      mut rv: v8::ReturnValue<v8::Array>| {
      let this = args.this();

      assert_eq!(args.holder(), this);
      assert!(args.data().is_undefined());
      assert!(!args.should_throw_on_error());

      // Validate is the current object.
      let expected_value = v8::Integer::new(scope, 42);
      let internal_field: v8::Local<v8::Value> = this
        .get_internal_field(scope, 0)
        .unwrap()
        .try_into()
        .unwrap();
      assert!(internal_field.strict_equals(expected_value.into()));

      let key: v8::Local<v8::Name> =
        v8::String::new(scope, "key").unwrap().into();
      let result = v8::Array::new_with_elements(scope, &[key.into()]);
      rv.set(result);
    };

    let definer = |scope: &mut v8::HandleScope,
                   key: v8::Local<v8::Name>,
                   desc: &v8::PropertyDescriptor,
                   args: v8::PropertyCallbackArguments,
                   mut rv: v8::ReturnValue<()>| {
      let fallthrough_key = v8::String::new(scope, "fallthrough").unwrap();
      if key.strict_equals(fallthrough_key.into()) {
        return v8::Intercepted::No;
      }

      let this = args.this();

      let expected_key = v8::String::new(scope, "key").unwrap();
      assert!(key.strict_equals(expected_key.into()));

      assert!(desc.has_enumerable());
      assert!(desc.has_configurable());
      assert!(desc.has_writable());
      assert!(desc.has_value());
      assert!(!desc.has_get());
      assert!(!desc.has_set());

      assert!(desc.enumerable());
      assert!(desc.configurable());
      assert!(desc.writable());

      let value = desc.value();

      assert!(value.is_int32());
      assert!(this.set_internal_field(0, value.into()));

      rv.set_bool(true);
      v8::Intercepted::Yes
    };

    let descriptor = |scope: &mut v8::HandleScope,
                      key: v8::Local<v8::Name>,
                      args: v8::PropertyCallbackArguments,
                      mut rv: v8::ReturnValue<v8::Value>| {
      let fallthrough_key = v8::String::new(scope, "fallthrough").unwrap();
      if key.strict_equals(fallthrough_key.into()) {
        return v8::Intercepted::No;
      }

      let this = args.this();

      let expected_key = v8::String::new(scope, "key").unwrap();
      assert!(key.strict_equals(expected_key.into()));

      let descriptor = v8::Object::new(scope);
      let value_key = v8::String::new(scope, "value").unwrap();
      let data = this.get_internal_field(scope, 0).unwrap();
      let value = data.try_into().unwrap();
      descriptor.set(scope, value_key.into(), value);
      let enumerable_key = v8::String::new(scope, "enumerable").unwrap();
      let enumerable = v8::Boolean::new(scope, true);
      descriptor.set(scope, enumerable_key.into(), enumerable.into());
      let configurable_key = v8::String::new(scope, "configurable").unwrap();
      let configurable = v8::Boolean::new(scope, true);
      descriptor.set(scope, configurable_key.into(), configurable.into());
      let writable_key = v8::String::new(scope, "writable").unwrap();
      let writable = v8::Boolean::new(scope, true);
      descriptor.set(scope, writable_key.into(), writable.into());

      rv.set(descriptor.into());
      v8::Intercepted::Yes
    };

    let name = v8::String::new(scope, "obj").unwrap();

    // Lone getter
    let templ = v8::ObjectTemplate::new(scope);
    templ.set_internal_field_count(1);
    templ.set_named_property_handler(
      v8::NamedPropertyHandlerConfiguration::new().getter(getter),
    );

    let obj = templ.new_instance(scope).unwrap();
    let int = v8::Integer::new(scope, 42);
    obj.set_internal_field(0, int.into());
    scope.get_current_context().global(scope).set(
      scope,
      name.into(),
      obj.into(),
    );
    assert!(eval(scope, "obj.key").unwrap().strict_equals(int.into()));
    assert!(eval(scope, "obj.fallthrough").unwrap().is_undefined());
    assert!(eval(scope, "obj.fallthrough = 'a'; obj.fallthrough")
      .unwrap()
      .is_string());
    let internal_field: v8::Local<v8::Value> = obj
      .get_internal_field(scope, 0)
      .unwrap()
      .try_into()
      .unwrap();
    assert!(internal_field.strict_equals(int.into()));

    // Getter + setter + deleter
    let templ = v8::ObjectTemplate::new(scope);
    templ.set_internal_field_count(1);
    templ.set_named_property_handler(
      v8::NamedPropertyHandlerConfiguration::new()
        .getter(getter)
        .setter(setter)
        .deleter(deleter),
    );

    let obj = templ.new_instance(scope).unwrap();
    obj.set_internal_field(0, int.into());
    scope.get_current_context().global(scope).set(
      scope,
      name.into(),
      obj.into(),
    );
    let new_int = v8::Integer::new(scope, 9);
    eval(scope, "obj.key = 9");
    let internal_field: v8::Local<v8::Value> = obj
      .get_internal_field(scope, 0)
      .unwrap()
      .try_into()
      .unwrap();
    assert!(internal_field.strict_equals(new_int.into()));
    assert!(eval(scope, "delete obj.key").unwrap().boolean_value(scope));
    let internal_field: v8::Local<v8::Value> = obj
      .get_internal_field(scope, 0)
      .unwrap()
      .try_into()
      .unwrap();
    assert!(internal_field.is_undefined());
    assert!(eval(scope, "delete obj.key").unwrap().boolean_value(scope));

    assert!(eval(scope, "obj.fallthrough = 'a'; obj.fallthrough")
      .unwrap()
      .is_string());
    let internal_field: v8::Local<v8::Value> = obj
      .get_internal_field(scope, 0)
      .unwrap()
      .try_into()
      .unwrap();
    assert!(internal_field.is_undefined());
    assert!(eval(scope, "delete obj.fallthrough")
      .unwrap()
      .boolean_value(scope));
    assert!(eval(scope, "obj.fallthrough").unwrap().is_undefined());

    // query descriptor
    let templ = v8::ObjectTemplate::new(scope);
    templ.set_internal_field_count(1);
    templ.set_named_property_handler(
      v8::NamedPropertyHandlerConfiguration::new().query(query),
    );

    let obj = templ.new_instance(scope).unwrap();
    obj.set_internal_field(0, int.into());
    scope.get_current_context().global(scope).set(
      scope,
      name.into(),
      obj.into(),
    );
    assert!(eval(scope, "'key' in obj").unwrap().boolean_value(scope));
    assert!(!eval(scope, "'fallthrough' in obj")
      .unwrap()
      .boolean_value(scope));
    eval(scope, "obj.fallthrough = 'a'").unwrap();
    assert!(eval(scope, "'fallthrough' in obj")
      .unwrap()
      .boolean_value(scope));

    // enumerator
    let templ = v8::ObjectTemplate::new(scope);
    templ.set_internal_field_count(1);
    templ.set_named_property_handler(
      v8::NamedPropertyHandlerConfiguration::new().enumerator(enumerator),
    );

    let obj = templ.new_instance(scope).unwrap();
    obj.set_internal_field(0, int.into());
    scope.get_current_context().global(scope).set(
      scope,
      name.into(),
      obj.into(),
    );
    let arr = eval(scope, "Object.keys(obj)").unwrap().cast::<v8::Array>();
    assert_eq!(arr.length(), 1);
    let index = v8::Integer::new(scope, 0);
    let result = arr.get(scope, index.into()).unwrap();
    let expected = v8::String::new(scope, "key").unwrap();
    assert!(expected.strict_equals(result));
    eval(scope, "obj.fallthrough = 'a'").unwrap();
    let arr = eval(scope, "Object.keys(obj)").unwrap().cast::<v8::Array>();

    assert_eq!(arr.length(), 2);

    // definer
    let templ = v8::ObjectTemplate::new(scope);
    templ.set_internal_field_count(1);
    templ.set_named_property_handler(
      v8::NamedPropertyHandlerConfiguration::new().definer(definer),
    );

    let obj = templ.new_instance(scope).unwrap();
    obj.set_internal_field(0, int.into());
    scope.get_current_context().global(scope).set(
      scope,
      name.into(),
      obj.into(),
    );
    eval(
      scope,
      "Object.defineProperty(obj, 'key', { value: 9, enumerable: true, configurable: true, writable: true })",
    )
    .unwrap();
    let internal_field: v8::Local<v8::Value> = obj
      .get_internal_field(scope, 0)
      .unwrap()
      .try_into()
      .unwrap();
    assert!(internal_field.strict_equals(new_int.into()));
    assert!(eval(
      scope,
      "Object.defineProperty(obj, 'fallthrough', { value: 'a' }); obj.fallthrough"
    )
    .unwrap()
    .is_string());

    // descriptor
    let templ = v8::ObjectTemplate::new(scope);
    templ.set_internal_field_count(1);
    templ.set_named_property_handler(
      v8::NamedPropertyHandlerConfiguration::new().descriptor(descriptor),
    );

    let obj = templ.new_instance(scope).unwrap();
    obj.set_internal_field(0, int.into());
    scope.get_current_context().global(scope).set(
      scope,
      name.into(),
      obj.into(),
    );
    let desc = eval(scope, "Object.getOwnPropertyDescriptor(obj, 'key')")
      .unwrap()
      .to_object(scope)
      .unwrap();
    let expected_value = v8::Integer::new(scope, 42);
    let value_key = v8::String::new(scope, "value").unwrap().into();
    assert!(desc
      .get(scope, value_key)
      .unwrap()
      .strict_equals(expected_value.into()));
    let enumerable_key = v8::String::new(scope, "enumerable").unwrap().into();
    assert!(desc
      .get(scope, enumerable_key)
      .unwrap()
      .boolean_value(scope));
    let configurable_key =
      v8::String::new(scope, "configurable").unwrap().into();
    assert!(desc
      .get(scope, configurable_key)
      .unwrap()
      .boolean_value(scope));
    let writable_key = v8::String::new(scope, "writable").unwrap().into();
    assert!(desc.get(scope, writable_key).unwrap().boolean_value(scope));
    assert!(
      eval(scope, "Object.getOwnPropertyDescriptor(obj, 'fallthrough')")
        .unwrap()
        .is_undefined()
    );

    // Getter + Setter + Query + NON_MASKING
    let templ = v8::ObjectTemplate::new(scope);
    templ.set_internal_field_count(1);
    templ.set_named_property_handler(
      v8::NamedPropertyHandlerConfiguration::new()
        .getter(getter)
        .setter(setter)
        .query(query)
        .flags(v8::PropertyHandlerFlags::NON_MASKING),
    );

    let obj = templ.new_instance(scope).unwrap();
    obj.set_internal_field(0, int.into());
    scope.get_current_context().global(scope).set(
      scope,
      name.into(),
      obj.into(),
    );
    assert!(!eval(scope, "'panicOnGet' in obj")
      .unwrap()
      .boolean_value(scope));
    eval(scope, "obj.panicOnGet = 'x'").unwrap();
    assert!(eval(scope, "'panicOnGet' in obj")
      .unwrap()
      .boolean_value(scope));
    assert!(eval(scope, "obj.panicOnGet").unwrap().is_string());

    // Test `v8::NamedPropertyHandlerConfiguration::*_raw()` methods
    {
      let templ = v8::ObjectTemplate::new(scope);
      templ.set_internal_field_count(1);
      templ.set_named_property_handler(
        v8::NamedPropertyHandlerConfiguration::new()
          .getter_raw(getter.map_fn_to())
          .setter_raw(setter.map_fn_to())
          .query_raw(query.map_fn_to())
          .flags(v8::PropertyHandlerFlags::NON_MASKING),
      );

      let obj = templ.new_instance(scope).unwrap();
      obj.set_internal_field(0, int.into());
      scope.get_current_context().global(scope).set(
        scope,
        name.into(),
        obj.into(),
      );
      assert!(!eval(scope, "'panicOnGet' in obj")
        .unwrap()
        .boolean_value(scope));
      eval(scope, "obj.panicOnGet = 'x'").unwrap();
      assert!(eval(scope, "'panicOnGet' in obj")
        .unwrap()
        .boolean_value(scope));
      assert!(eval(scope, "obj.panicOnGet").unwrap().is_string());
    }
  }
}

#[test]
fn object_template_set_indexed_property_handler() {
  let _setup_guard = setup::parallel_test();
  let isolate = &mut v8::Isolate::new(Default::default());
  let scope = &mut v8::HandleScope::new(isolate);
  let context = v8::Context::new(scope, Default::default());
  let scope = &mut v8::ContextScope::new(scope, context);

  let getter = |scope: &mut v8::HandleScope,
                index: u32,
                args: v8::PropertyCallbackArguments,
                mut rv: v8::ReturnValue<v8::Value>| {
    let this = args.this();

    assert_eq!(args.holder(), this);
    assert!(args.data().is_undefined());
    assert!(!args.should_throw_on_error());

    let expected_index = 37;
    assert!(index.eq(&expected_index));
    let internal_field = this
      .get_internal_field(scope, 0)
      .unwrap()
      .try_into()
      .unwrap();
    rv.set(internal_field);
    v8::Intercepted::Yes
  };

  let setter = |_scope: &mut v8::HandleScope,
                index: u32,
                value: v8::Local<v8::Value>,
                args: v8::PropertyCallbackArguments,
                mut rv: v8::ReturnValue<()>| {
    let this = args.this();

    assert_eq!(args.holder(), this);
    assert!(args.data().is_undefined());
    assert!(!args.should_throw_on_error());

    assert_eq!(index, 37);

    assert!(value.is_int32());
    assert!(this.set_internal_field(0, value.into()));

    rv.set_bool(true);
    v8::Intercepted::Yes
  };

  let query = |_scope: &mut v8::HandleScope,
               index: u32,
               _args: v8::PropertyCallbackArguments,
               mut rv: v8::ReturnValue<v8::Integer>| {
    if index == 12 {
      return v8::Intercepted::No;
    }

    assert_eq!(index, 37);

    // PropertyAttribute::READ_ONLY
    rv.set_int32(1);
    v8::Intercepted::Yes
  };

  let deleter = |_scope: &mut v8::HandleScope,
                 index: u32,
                 _args: v8::PropertyCallbackArguments,
                 mut rv: v8::ReturnValue<v8::Boolean>| {
    assert_eq!(index, 37);

    rv.set_bool(false);
    v8::Intercepted::Yes
  };

  let enumerator = |scope: &mut v8::HandleScope,
                    args: v8::PropertyCallbackArguments,
                    mut rv: v8::ReturnValue<v8::Array>| {
    let this = args.this();

    assert_eq!(args.holder(), this);
    assert!(args.data().is_undefined());
    assert!(!args.should_throw_on_error());

    // Validate is the current object.
    let expected_value = v8::Integer::new(scope, 42);
    let internal_field: v8::Local<v8::Value> = this
      .get_internal_field(scope, 0)
      .unwrap()
      .try_into()
      .unwrap();
    assert!(internal_field.strict_equals(expected_value.into()));

    let key = v8::Integer::new(scope, 37);
    let result = v8::Array::new_with_elements(scope, &[key.into()]);
    rv.set(result);
  };

  let definer = |_scope: &mut v8::HandleScope,
                 index: u32,
                 desc: &v8::PropertyDescriptor,
                 args: v8::PropertyCallbackArguments,
                 mut rv: v8::ReturnValue<()>| {
    let this = args.this();

    assert_eq!(index, 37);

    assert!(!desc.has_enumerable());
    assert!(!desc.has_configurable());
    assert!(!desc.has_writable());
    assert!(desc.has_value());
    assert!(!desc.has_get());
    assert!(!desc.has_set());

    let value = desc.value();
    this.set_internal_field(0, value.into());

    rv.set_bool(true);
    v8::Intercepted::Yes
  };

  let descriptor = |scope: &mut v8::HandleScope,
                    index: u32,
                    args: v8::PropertyCallbackArguments,
                    mut rv: v8::ReturnValue<v8::Value>| {
    let this = args.this();

    assert_eq!(index, 37);

    let descriptor = v8::Object::new(scope);
    let value_key = v8::String::new(scope, "value").unwrap();
    let data = this.get_internal_field(scope, 0).unwrap();
    let value = data.try_into().unwrap();
    descriptor.set(scope, value_key.into(), value);
    let enumerable_key = v8::String::new(scope, "enumerable").unwrap();
    let enumerable = v8::Boolean::new(scope, true);
    descriptor.set(scope, enumerable_key.into(), enumerable.into());
    let configurable_key = v8::String::new(scope, "configurable").unwrap();
    let configurable = v8::Boolean::new(scope, true);
    descriptor.set(scope, configurable_key.into(), configurable.into());
    let writable_key = v8::String::new(scope, "writable").unwrap();
    let writable = v8::Boolean::new(scope, true);
    descriptor.set(scope, writable_key.into(), writable.into());

    rv.set(descriptor.into());
    v8::Intercepted::Yes
  };

  let name = v8::String::new(scope, "obj").unwrap();

  // Lone getter
  let templ = v8::ObjectTemplate::new(scope);
  templ.set_internal_field_count(1);
  templ.set_indexed_property_handler(
    v8::IndexedPropertyHandlerConfiguration::new().getter(getter),
  );

  let obj = templ.new_instance(scope).unwrap();
  let int = v8::Integer::new(scope, 42);
  obj.set_internal_field(0, int.into());
  scope
    .get_current_context()
    .global(scope)
    .set(scope, name.into(), obj.into());
  assert!(eval(scope, "obj[37]").unwrap().strict_equals(int.into()));

  // Getter + setter + deleter
  let templ = v8::ObjectTemplate::new(scope);
  templ.set_internal_field_count(1);
  templ.set_indexed_property_handler(
    v8::IndexedPropertyHandlerConfiguration::new()
      .getter(getter)
      .setter(setter)
      .deleter(deleter),
  );

  let obj = templ.new_instance(scope).unwrap();
  obj.set_internal_field(0, int.into());
  scope
    .get_current_context()
    .global(scope)
    .set(scope, name.into(), obj.into());
  let new_int = v8::Integer::new(scope, 9);
  eval(scope, "obj[37] = 9");
  let internal_field: v8::Local<v8::Value> = obj
    .get_internal_field(scope, 0)
    .unwrap()
    .try_into()
    .unwrap();
  assert!(internal_field.strict_equals(new_int.into()));

  assert!(!eval(scope, "delete obj[37]").unwrap().boolean_value(scope));

  // Query
  let templ = v8::ObjectTemplate::new(scope);
  templ.set_internal_field_count(1);
  templ.set_indexed_property_handler(
    v8::IndexedPropertyHandlerConfiguration::new().query(query),
  );

  let obj = templ.new_instance(scope).unwrap();
  obj.set_internal_field(0, int.into());
  scope
    .get_current_context()
    .global(scope)
    .set(scope, name.into(), obj.into());
  assert!(eval(scope, "'37' in obj").unwrap().boolean_value(scope));

  // Enumerator
  let templ = v8::ObjectTemplate::new(scope);
  templ.set_internal_field_count(1);
  templ.set_indexed_property_handler(
    v8::IndexedPropertyHandlerConfiguration::new()
      .getter(getter)
      .enumerator(enumerator),
  );

  let obj = templ.new_instance(scope).unwrap();
  obj.set_internal_field(0, int.into());
  scope
    .get_current_context()
    .global(scope)
    .set(scope, name.into(), obj.into());

  let value = eval(
    scope,
    "
    let value = -1;
    for (const i in obj) {
      value = obj[i];
   }
   value
   ",
  )
  .unwrap();
  assert!(value.strict_equals(int.into()));

  // Definer
  let templ = v8::ObjectTemplate::new(scope);
  templ.set_internal_field_count(1);
  templ.set_indexed_property_handler(
    v8::IndexedPropertyHandlerConfiguration::new().definer(definer),
  );

  let obj = templ.new_instance(scope).unwrap();
  obj.set_internal_field(0, int.into());
  scope
    .get_current_context()
    .global(scope)
    .set(scope, name.into(), obj.into());
  eval(scope, "Object.defineProperty(obj, 37, { value: 9 })").unwrap();
  let internal_field: v8::Local<v8::Value> = obj
    .get_internal_field(scope, 0)
    .unwrap()
    .try_into()
    .unwrap();
  assert!(internal_field.strict_equals(new_int.into()));

  // Descriptor
  let templ = v8::ObjectTemplate::new(scope);
  templ.set_internal_field_count(1);
  templ.set_indexed_property_handler(
    v8::IndexedPropertyHandlerConfiguration::new().descriptor(descriptor),
  );

  let obj = templ.new_instance(scope).unwrap();
  obj.set_internal_field(0, int.into());
  scope
    .get_current_context()
    .global(scope)
    .set(scope, name.into(), obj.into());
  let desc = eval(scope, "Object.getOwnPropertyDescriptor(obj, 37)")
    .unwrap()
    .to_object(scope)
    .unwrap();
  let value_key = v8::String::new(scope, "value").unwrap().into();
  assert!(desc
    .get(scope, value_key)
    .unwrap()
    .strict_equals(int.into()));
  let enumerable_key = v8::String::new(scope, "enumerable").unwrap().into();
  assert!(desc
    .get(scope, enumerable_key)
    .unwrap()
    .boolean_value(scope));
  let configurable_key = v8::String::new(scope, "configurable").unwrap().into();
  assert!(desc
    .get(scope, configurable_key)
    .unwrap()
    .boolean_value(scope));
  let writable_key = v8::String::new(scope, "writable").unwrap().into();
  assert!(desc.get(scope, writable_key).unwrap().boolean_value(scope));
}

#[test]
fn object() {
  let _setup_guard = setup::parallel_test();
  let isolate = &mut v8::Isolate::new(Default::default());
  {
    let scope = &mut v8::HandleScope::new(isolate);
    let context = v8::Context::new(scope, Default::default());
    let scope = &mut v8::ContextScope::new(scope, context);
    let null: v8::Local<v8::Value> = v8::null(scope).into();
    let n1: v8::Local<v8::Name> = v8::String::new(scope, "a").unwrap().into();
    let n2: v8::Local<v8::Name> = v8::String::new(scope, "b").unwrap().into();
    let p = v8::String::new(scope, "p").unwrap().into();
    let v1: v8::Local<v8::Value> = v8::Number::new(scope, 1.0).into();
    let v2: v8::Local<v8::Value> = v8::Number::new(scope, 2.0).into();
    let object = v8::Object::with_prototype_and_properties(
      scope,
      null,
      &[n1, n2],
      &[v1, v2],
    );
    assert!(!object.is_null_or_undefined());
    let lhs = object.get_creation_context(scope).unwrap().global(scope);
    let rhs = context.global(scope);
    assert!(lhs.strict_equals(rhs.into()));

    let object_ = v8::Object::new(scope);
    assert!(!object_.is_null_or_undefined());
    let id = object_.get_identity_hash();
    assert_eq!(id, object_.get_hash());
    assert_ne!(id, v8::Object::new(scope).get_hash());

    assert!(object.has(scope, n1.into()).unwrap());
    assert!(object.has_own_property(scope, n1).unwrap());
    let n_unused = v8::String::new(scope, "unused").unwrap();
    assert!(!object.has(scope, n_unused.into()).unwrap());
    assert!(!object.has_own_property(scope, n_unused.into()).unwrap());
    assert!(object.delete(scope, n1.into()).unwrap());
    assert!(!object.has(scope, n1.into()).unwrap());
    assert!(!object.has_own_property(scope, n1).unwrap());

    let global = context.global(scope);
    let object_string = v8::String::new(scope, "o").unwrap().into();
    global.set(scope, object_string, object.into());

    assert!(eval(scope, "Object.isExtensible(o)").unwrap().is_true());
    assert!(eval(scope, "Object.isSealed(o)").unwrap().is_false());
    assert!(eval(scope, "Object.isFrozen(o)").unwrap().is_false());

    assert!(object
      .set_integrity_level(scope, v8::IntegrityLevel::Sealed)
      .unwrap());

    assert!(eval(scope, "Object.isExtensible(o)").unwrap().is_false());
    assert!(eval(scope, "Object.isSealed(o)").unwrap().is_true());
    assert!(eval(scope, "Object.isFrozen(o)").unwrap().is_false());
    // Creating new properties is not allowed anymore
    eval(scope, "o.p = true").unwrap();
    assert!(!object.has(scope, p).unwrap());
    // Deleting properties is not allowed anymore
    eval(scope, "delete o.b").unwrap();
    assert!(object.has(scope, n2.into()).unwrap());
    // But we can still write new values.
    assert!(eval(scope, "o.b = true; o.b").unwrap().is_true());

    assert!(object
      .set_integrity_level(scope, v8::IntegrityLevel::Frozen)
      .unwrap());

    assert!(eval(scope, "Object.isExtensible(o)").unwrap().is_false());
    assert!(eval(scope, "Object.isSealed(o)").unwrap().is_true());
    assert!(eval(scope, "Object.isFrozen(o)").unwrap().is_true());
    // Creating new properties is not allowed anymore
    eval(scope, "o.p = true").unwrap();
    assert!(!object.has(scope, p).unwrap());
    // Deleting properties is not allowed anymore
    eval(scope, "delete o.b").unwrap();
    assert!(object.has(scope, n2.into()).unwrap());
    // And we can also not write new values
    assert!(eval(scope, "o.b = false; o.b").unwrap().is_true());
  }
}

#[test]
fn map() {
  let _setup_guard = setup::parallel_test();
  let isolate = &mut v8::Isolate::new(Default::default());
  {
    let scope = &mut v8::HandleScope::new(isolate);
    let context = v8::Context::new(scope, Default::default());
    let scope = &mut v8::ContextScope::new(scope, context);

    let map = v8::Map::new(scope);
    assert_eq!(map.size(), 0);

    let undefined = v8::undefined(scope).into();

    {
      let key = v8::Object::new(scope).into();
      let value = v8::Integer::new(scope, 1337).into();
      assert_eq!(map.has(scope, key), Some(false));
      assert_eq!(map.get(scope, key), Some(undefined));
      assert_eq!(map.set(scope, key, value), Some(map));

      assert_eq!(map.has(scope, key), Some(true));
      assert_eq!(map.size(), 1);
      assert_eq!(map.get(scope, key), Some(value));
    }

    map.clear();
    assert_eq!(map.size(), 0);

    {
      let key = v8::String::new(scope, "key").unwrap().into();
      let value = v8::Integer::new(scope, 42).into();

      assert_eq!(map.delete(scope, key), Some(false));

      map.set(scope, key, value);
      assert_eq!(map.size(), 1);

      assert_eq!(map.delete(scope, key), Some(true));
      assert_eq!(map.size(), 0);
    }
  }
}

#[test]
fn set() {
  let _setup_guard = setup::parallel_test();
  let isolate = &mut v8::Isolate::new(Default::default());
  {
    let scope = &mut v8::HandleScope::new(isolate);
    let context = v8::Context::new(scope, Default::default());
    let scope = &mut v8::ContextScope::new(scope, context);

    let set = v8::Set::new(scope);
    assert_eq!(set.size(), 0);

    {
      let key = v8::Object::new(scope).into();
      assert_eq!(set.has(scope, key), Some(false));
      assert_eq!(set.add(scope, key), Some(set));

      assert_eq!(set.has(scope, key), Some(true));
      assert_eq!(set.size(), 1);
    }

    set.clear();
    assert_eq!(set.size(), 0);

    {
      let key = v8::String::new(scope, "key").unwrap().into();

      assert_eq!(set.delete(scope, key), Some(false));

      set.add(scope, key);
      assert_eq!(set.size(), 1);

      assert_eq!(set.delete(scope, key), Some(true));
      assert_eq!(set.size(), 0);
    }
  }
}

#[test]
fn array() {
  let _setup_guard = setup::parallel_test();
  let isolate = &mut v8::Isolate::new(Default::default());
  {
    let scope = &mut v8::HandleScope::new(isolate);
    let context = v8::Context::new(scope, Default::default());
    let scope = &mut v8::ContextScope::new(scope, context);
    let s1 = v8::String::new(scope, "a").unwrap();
    let s2 = v8::String::new(scope, "b").unwrap();
    let array = v8::Array::new(scope, 2);
    assert_eq!(array.length(), 2);
    let lhs = array.get_creation_context(scope).unwrap().global(scope);
    let rhs = context.global(scope);
    assert!(lhs.strict_equals(rhs.into()));
    array.set_index(scope, 0, s1.into());
    array.set_index(scope, 1, s2.into());

    let maybe_v1 = array.get_index(scope, 0);
    assert!(maybe_v1.is_some());
    assert!(maybe_v1.unwrap().same_value(s1.into()));
    let maybe_v2 = array.get_index(scope, 1);
    assert!(maybe_v2.is_some());
    assert!(maybe_v2.unwrap().same_value(s2.into()));

    let array = v8::Array::new_with_elements(scope, &[]);
    assert_eq!(array.length(), 0);

    let array = v8::Array::new_with_elements(scope, &[s1.into(), s2.into()]);
    assert_eq!(array.length(), 2);

    let maybe_v1 = array.get_index(scope, 0);
    assert!(maybe_v1.is_some());
    assert!(maybe_v1.unwrap().same_value(s1.into()));
    let maybe_v2 = array.get_index(scope, 1);
    assert!(maybe_v2.is_some());
    assert!(maybe_v2.unwrap().same_value(s2.into()));

    assert!(array.has_index(scope, 1).unwrap());
    assert!(array.delete_index(scope, 1).unwrap());
    assert!(!array.has_index(scope, 1).unwrap());
  }
}

#[test]
fn create_data_property() {
  let _setup_guard = setup::parallel_test();
  let isolate = &mut v8::Isolate::new(Default::default());
  {
    let scope = &mut v8::HandleScope::new(isolate);
    let context = v8::Context::new(scope, Default::default());
    let scope = &mut v8::ContextScope::new(scope, context);

    eval(scope, "var a = {};");

    let key = v8::String::new(scope, "a").unwrap();
    let obj = context.global(scope).get(scope, key.into()).unwrap();
    assert!(obj.is_object());
    let obj = obj.to_object(scope).unwrap();
    let key = v8::String::new(scope, "foo").unwrap();
    let value = v8::String::new(scope, "bar").unwrap();
    assert!(obj
      .create_data_property(scope, key.into(), value.into())
      .unwrap());
    let actual = obj.get(scope, key.into()).unwrap();
    assert!(value.strict_equals(actual));

    let key2 = v8::String::new(scope, "foo2").unwrap();
    assert!(obj.set(scope, key2.into(), value.into()).unwrap());
    let actual = obj.get(scope, key2.into()).unwrap();
    assert!(value.strict_equals(actual));
  }
}

#[test]
fn object_set_accessor() {
  let _setup_guard = setup::parallel_test();
  let isolate = &mut v8::Isolate::new(Default::default());
  let scope = &mut v8::HandleScope::new(isolate);
  let context = v8::Context::new(scope, Default::default());
  let scope = &mut v8::ContextScope::new(scope, context);

  {
    static CALL_COUNT: AtomicUsize = AtomicUsize::new(0);

    let getter = |scope: &mut v8::HandleScope,
                  key: v8::Local<v8::Name>,
                  args: v8::PropertyCallbackArguments,
                  mut rv: v8::ReturnValue<v8::Value>| {
      let this = args.this();

      assert_eq!(args.holder(), this);
      assert!(args.data().is_undefined());
      assert!(!args.should_throw_on_error());

      let expected_key = v8::String::new(scope, "getter_key").unwrap();
      assert!(key.strict_equals(expected_key.into()));

      let int_key = v8::String::new(scope, "int_key").unwrap();
      let int_value = this.get(scope, int_key.into()).unwrap();
      let int_value = v8::Local::<v8::Integer>::try_from(int_value).unwrap();
      assert_eq!(int_value.value(), 42);

      let s = v8::String::new(scope, "hello").unwrap();
      assert!(rv.get(scope).is_undefined());
      rv.set(s.into());

      CALL_COUNT.fetch_add(1, Ordering::SeqCst);
    };

    let obj = v8::Object::new(scope);

    let getter_key = v8::String::new(scope, "getter_key").unwrap();
    obj.set_accessor(scope, getter_key.into(), getter);

    let int_key = v8::String::new(scope, "int_key").unwrap();
    let int_value = v8::Integer::new(scope, 42);
    obj.set(scope, int_key.into(), int_value.into());

    let obj_name = v8::String::new(scope, "obj").unwrap();
    context
      .global(scope)
      .set(scope, obj_name.into(), obj.into());

    let actual = eval(scope, "obj.getter_key").unwrap();
    let expected = v8::String::new(scope, "hello").unwrap();
    assert!(actual.strict_equals(expected.into()));

    assert_eq!(CALL_COUNT.load(Ordering::SeqCst), 1);
  }
}

#[test]
fn object_set_accessor_with_setter() {
  let _setup_guard = setup::parallel_test();
  let isolate = &mut v8::Isolate::new(Default::default());
  let scope = &mut v8::HandleScope::new(isolate);
  let context = v8::Context::new(scope, Default::default());
  let scope = &mut v8::ContextScope::new(scope, context);

  {
    static CALL_COUNT: AtomicUsize = AtomicUsize::new(0);

    let getter = |scope: &mut v8::HandleScope,
                  key: v8::Local<v8::Name>,
                  args: v8::PropertyCallbackArguments,
                  mut rv: v8::ReturnValue<v8::Value>| {
      let this = args.this();

      assert_eq!(args.holder(), this);
      assert!(args.data().is_undefined());
      assert!(!args.should_throw_on_error());

      let expected_key = v8::String::new(scope, "getter_setter_key").unwrap();
      assert!(key.strict_equals(expected_key.into()));

      let int_key = v8::String::new(scope, "int_key").unwrap();
      let int_value = this.get(scope, int_key.into()).unwrap();
      let int_value = v8::Local::<v8::Integer>::try_from(int_value).unwrap();
      assert_eq!(int_value.value(), 42);

      let s = v8::String::new(scope, "hello").unwrap();
      assert!(rv.get(scope).is_undefined());
      rv.set(s.into());

      CALL_COUNT.fetch_add(1, Ordering::SeqCst);
    };

    let setter = |scope: &mut v8::HandleScope,
                  key: v8::Local<v8::Name>,
                  value: v8::Local<v8::Value>,
                  args: v8::PropertyCallbackArguments,
                  _rv: v8::ReturnValue<()>| {
      println!("setter called");

      let this = args.this();

      assert_eq!(args.holder(), this);
      assert!(args.data().is_undefined());
      assert!(!args.should_throw_on_error());

      let expected_key = v8::String::new(scope, "getter_setter_key").unwrap();
      assert!(key.strict_equals(expected_key.into()));

      let int_key = v8::String::new(scope, "int_key").unwrap();
      let int_value = this.get(scope, int_key.into()).unwrap();
      let int_value = v8::Local::<v8::Integer>::try_from(int_value).unwrap();
      assert_eq!(int_value.value(), 42);

      let new_value = v8::Local::<v8::Integer>::try_from(value).unwrap();
      this.set(scope, int_key.into(), new_value.into());

      CALL_COUNT.fetch_add(1, Ordering::SeqCst);
    };

    let obj = v8::Object::new(scope);

    let getter_setter_key =
      v8::String::new(scope, "getter_setter_key").unwrap();
    obj.set_accessor_with_setter(
      scope,
      getter_setter_key.into(),
      getter,
      setter,
    );

    let int_key = v8::String::new(scope, "int_key").unwrap();
    let int_value = v8::Integer::new(scope, 42);
    obj.set(scope, int_key.into(), int_value.into());

    let obj_name = v8::String::new(scope, "obj").unwrap();
    context
      .global(scope)
      .set(scope, obj_name.into(), obj.into());

    let actual = eval(scope, "obj.getter_setter_key").unwrap();
    let expected = v8::String::new(scope, "hello").unwrap();
    assert!(actual.strict_equals(expected.into()));

    eval(scope, "obj.getter_setter_key = 123").unwrap();
    assert_eq!(
      obj
        .get(scope, int_key.into())
        .unwrap()
        .to_integer(scope)
        .unwrap()
        .value(),
      123
    );

    assert_eq!(CALL_COUNT.load(Ordering::SeqCst), 2);
  }
}

#[test]
fn object_set_accessor_with_setter_with_property() {
  let _setup_guard = setup::parallel_test();
  let isolate = &mut v8::Isolate::new(Default::default());
  let scope = &mut v8::HandleScope::new(isolate);
  let context = v8::Context::new(scope, Default::default());
  let scope = &mut v8::ContextScope::new(scope, context);

  {
    static CALL_COUNT: AtomicUsize = AtomicUsize::new(0);

    let getter = |scope: &mut v8::HandleScope,
                  key: v8::Local<v8::Name>,
                  args: v8::PropertyCallbackArguments,
                  mut rv: v8::ReturnValue<v8::Value>| {
      let this = args.this();

      assert_eq!(args.holder(), this);
      assert!(args.data().is_undefined());
      assert!(!args.should_throw_on_error());

      let expected_key = v8::String::new(scope, "getter_setter_key").unwrap();
      assert!(key.strict_equals(expected_key.into()));

      let int_key = v8::String::new(scope, "int_key").unwrap();
      let int_value = this.get(scope, int_key.into()).unwrap();
      let int_value = v8::Local::<v8::Integer>::try_from(int_value).unwrap();
      assert_eq!(int_value.value(), 42);

      let s = v8::String::new(scope, "hello").unwrap();
      assert!(rv.get(scope).is_undefined());
      rv.set(s.into());

      CALL_COUNT.fetch_add(1, Ordering::SeqCst);
    };

    let setter = |scope: &mut v8::HandleScope,
                  key: v8::Local<v8::Name>,
                  value: v8::Local<v8::Value>,
                  args: v8::PropertyCallbackArguments,
                  _rv: v8::ReturnValue<()>| {
      println!("setter called");

      let this = args.this();

      assert_eq!(args.holder(), this);
      assert!(args.data().is_undefined());
      assert!(!args.should_throw_on_error());

      let expected_key = v8::String::new(scope, "getter_setter_key").unwrap();
      assert!(key.strict_equals(expected_key.into()));

      let int_key = v8::String::new(scope, "int_key").unwrap();
      let int_value = this.get(scope, int_key.into()).unwrap();
      let int_value = v8::Local::<v8::Integer>::try_from(int_value).unwrap();
      assert_eq!(int_value.value(), 42);

      let new_value = v8::Local::<v8::Integer>::try_from(value).unwrap();
      this.set(scope, int_key.into(), new_value.into());

      CALL_COUNT.fetch_add(1, Ordering::SeqCst);
    };

    let obj = v8::Object::new(scope);

    let getter_setter_key =
      v8::String::new(scope, "getter_setter_key").unwrap();
    obj.set_accessor_with_configuration(
      scope,
      getter_setter_key.into(),
      AccessorConfiguration::new(getter)
        .setter(setter)
        .property_attribute(v8::PropertyAttribute::READ_ONLY),
    );

    let int_key = v8::String::new(scope, "int_key").unwrap();
    let int_value = v8::Integer::new(scope, 42);
    obj.set(scope, int_key.into(), int_value.into());

    let obj_name = v8::String::new(scope, "obj").unwrap();
    context
      .global(scope)
      .set(scope, obj_name.into(), obj.into());

    let actual = eval(scope, "obj.getter_setter_key").unwrap();
    let expected = v8::String::new(scope, "hello").unwrap();
    assert!(actual.strict_equals(expected.into()));

    eval(scope, "obj.getter_setter_key = 123").unwrap();
    assert_eq!(
      obj
        .get(scope, int_key.into())
        .unwrap()
        .to_integer(scope)
        .unwrap()
        .value(),
      42 //Since it is read only
    );

    assert_eq!(CALL_COUNT.load(Ordering::SeqCst), 1);
  }
}

#[test]
fn object_set_accessor_with_data() {
  let _setup_guard = setup::parallel_test();
  let isolate = &mut v8::Isolate::new(Default::default());
  let scope = &mut v8::HandleScope::new(isolate);
  let context = v8::Context::new(scope, Default::default());
  let scope = &mut v8::ContextScope::new(scope, context);

  {
    static CALL_COUNT: AtomicUsize = AtomicUsize::new(0);

    let getter = |scope: &mut v8::HandleScope,
                  key: v8::Local<v8::Name>,
                  args: v8::PropertyCallbackArguments,
                  mut rv: v8::ReturnValue<v8::Value>| {
      let this = args.this();

      assert_eq!(args.holder(), this);
      assert!(args.data().is_string());
      assert!(!args.should_throw_on_error());

      let data = v8::String::new(scope, "data").unwrap();
      assert!(data.strict_equals(args.data()));

      let expected_key = v8::String::new(scope, "getter_setter_key").unwrap();
      assert!(key.strict_equals(expected_key.into()));

      let int_key = v8::String::new(scope, "int_key").unwrap();
      let int_value = this.get(scope, int_key.into()).unwrap();
      let int_value = v8::Local::<v8::Integer>::try_from(int_value).unwrap();
      assert_eq!(int_value.value(), 42);

      let s = v8::String::new(scope, "hello").unwrap();
      assert!(rv.get(scope).is_undefined());
      rv.set(s.into());

      CALL_COUNT.fetch_add(1, Ordering::SeqCst);
    };

    let setter = |scope: &mut v8::HandleScope,
                  key: v8::Local<v8::Name>,
                  value: v8::Local<v8::Value>,
                  args: v8::PropertyCallbackArguments,
                  _rv: v8::ReturnValue<()>| {
      println!("setter called");

      let this = args.this();

      assert_eq!(args.holder(), this);
      assert!(args.data().is_string());
      assert!(!args.should_throw_on_error());

      let data = v8::String::new(scope, "data").unwrap();
      assert!(data.strict_equals(args.data()));

      let expected_key = v8::String::new(scope, "getter_setter_key").unwrap();
      assert!(key.strict_equals(expected_key.into()));

      let int_key = v8::String::new(scope, "int_key").unwrap();
      let int_value = this.get(scope, int_key.into()).unwrap();
      let int_value = v8::Local::<v8::Integer>::try_from(int_value).unwrap();
      assert_eq!(int_value.value(), 42);

      let new_value = v8::Local::<v8::Integer>::try_from(value).unwrap();
      this.set(scope, int_key.into(), new_value.into());

      CALL_COUNT.fetch_add(1, Ordering::SeqCst);
    };

    let obj = v8::Object::new(scope);

    let getter_setter_key =
      v8::String::new(scope, "getter_setter_key").unwrap();

    let data = v8::String::new(scope, "data").unwrap();
    obj.set_accessor_with_configuration(
      scope,
      getter_setter_key.into(),
      AccessorConfiguration::new(getter)
        .setter(setter)
        .data(data.into()),
    );

    let int_key = v8::String::new(scope, "int_key").unwrap();
    let int_value = v8::Integer::new(scope, 42);
    obj.set(scope, int_key.into(), int_value.into());

    let obj_name = v8::String::new(scope, "obj").unwrap();
    context
      .global(scope)
      .set(scope, obj_name.into(), obj.into());

    let actual = eval(scope, "obj.getter_setter_key").unwrap();
    let expected = v8::String::new(scope, "hello").unwrap();
    assert!(actual.strict_equals(expected.into()));

    eval(scope, "obj.getter_setter_key = 123").unwrap();
    assert_eq!(
      obj
        .get(scope, int_key.into())
        .unwrap()
        .to_integer(scope)
        .unwrap()
        .value(),
      123
    );

    assert_eq!(CALL_COUNT.load(Ordering::SeqCst), 2);
  }
}

#[test]
fn promise_resolved() {
  let _setup_guard = setup::parallel_test();
  let isolate = &mut v8::Isolate::new(Default::default());
  {
    let scope = &mut v8::HandleScope::new(isolate);
    let context = v8::Context::new(scope, Default::default());
    let scope = &mut v8::ContextScope::new(scope, context);
    let maybe_resolver = v8::PromiseResolver::new(scope);
    assert!(maybe_resolver.is_some());
    let resolver = maybe_resolver.unwrap();
    let promise = resolver.get_promise(scope);
    assert!(!promise.has_handler());
    assert_eq!(promise.state(), v8::PromiseState::Pending);
    let value = v8::String::new(scope, "test").unwrap();
    resolver.resolve(scope, value.into());
    assert_eq!(promise.state(), v8::PromiseState::Fulfilled);
    let result = promise.result(scope);
    assert_eq!(result.to_rust_string_lossy(scope), "test".to_string());
    // Resolve again with different value, since promise is already in
    // `Fulfilled` state it should be ignored.
    let value = v8::String::new(scope, "test2").unwrap();
    resolver.resolve(scope, value.into());
    let result = promise.result(scope);
    assert_eq!(result.to_rust_string_lossy(scope), "test".to_string());
  }
}

#[test]
fn promise_rejected() {
  let _setup_guard = setup::parallel_test();
  let isolate = &mut v8::Isolate::new(Default::default());
  {
    let scope = &mut v8::HandleScope::new(isolate);
    let context = v8::Context::new(scope, Default::default());
    let scope = &mut v8::ContextScope::new(scope, context);
    let maybe_resolver = v8::PromiseResolver::new(scope);
    assert!(maybe_resolver.is_some());
    let resolver = maybe_resolver.unwrap();
    let promise = resolver.get_promise(scope);
    assert!(!promise.has_handler());
    assert_eq!(promise.state(), v8::PromiseState::Pending);
    let value = v8::String::new(scope, "test").unwrap();
    let rejected = resolver.reject(scope, value.into());
    assert!(rejected.unwrap());
    assert_eq!(promise.state(), v8::PromiseState::Rejected);
    let result = promise.result(scope);
    assert_eq!(result.to_rust_string_lossy(scope), "test".to_string());
    // Reject again with different value, since promise is already in `Rejected`
    // state it should be ignored.
    let value = v8::String::new(scope, "test2").unwrap();
    resolver.reject(scope, value.into());
    let result = promise.result(scope);
    assert_eq!(result.to_rust_string_lossy(scope), "test".to_string());
  }
}
#[test]
fn proxy() {
  let _setup_guard = setup::parallel_test();
  let isolate = &mut v8::Isolate::new(Default::default());
  {
    let scope = &mut v8::HandleScope::new(isolate);
    let context = v8::Context::new(scope, Default::default());
    let scope = &mut v8::ContextScope::new(scope, context);
    let target = v8::Object::new(scope);
    let handler = v8::Object::new(scope);
    let maybe_proxy = v8::Proxy::new(scope, target, handler);
    assert!(maybe_proxy.is_some());
    let proxy = maybe_proxy.unwrap();
    assert!(target == proxy.get_target(scope));
    assert!(handler == proxy.get_handler(scope));
    assert!(!proxy.is_revoked());
    proxy.revoke();
    assert!(proxy.is_revoked());
  }
}

fn fn_callback_external(
  scope: &mut v8::HandleScope,
  args: v8::FunctionCallbackArguments,
  mut rv: v8::ReturnValue<v8::Value>,
) {
  assert_eq!(args.length(), 0);
  let data = args.data();
  let external = v8::Local::<v8::External>::try_from(data).unwrap();
  let data =
    unsafe { std::slice::from_raw_parts(external.value() as *mut u8, 5) };
  assert_eq!(&[0, 1, 2, 3, 4], data);
  let s = v8::String::new(scope, "Hello callback!").unwrap();
  assert!(rv.get(scope).is_undefined());
  rv.set(s.into());
}

fn fn_callback(
  scope: &mut v8::HandleScope,
  args: v8::FunctionCallbackArguments,
  mut rv: v8::ReturnValue<v8::Value>,
) {
  assert_eq!(args.length(), 0);
  let s = v8::String::new(scope, "Hello callback!").unwrap();
  assert!(rv.get(scope).is_undefined());
  rv.set(s.into());
}

fn fn_callback_new(
  scope: &mut v8::HandleScope,
  args: v8::FunctionCallbackArguments,
  mut rv: v8::ReturnValue<v8::Value>,
) {
  assert_eq!(args.length(), 0);
  assert!(args.new_target().is_object());
  let recv = args.this();
  let key = v8::String::new(scope, "works").unwrap();
  let value = v8::Boolean::new(scope, true);
  assert!(recv.set(scope, key.into(), value.into()).unwrap());
  assert!(rv.get(scope).is_undefined());
  rv.set(recv.into());
}

fn fn_callback2(
  scope: &mut v8::HandleScope,
  args: v8::FunctionCallbackArguments,
  mut rv: v8::ReturnValue<v8::Value>,
) {
  assert_eq!(args.length(), 2);
  let arg1_val = v8::String::new(scope, "arg1").unwrap();
  let arg1 = args.get(0);
  assert!(arg1.is_string());
  assert!(arg1.strict_equals(arg1_val.into()));

  let arg2_val = v8::Integer::new(scope, 2);
  let arg2 = args.get(1);
  assert!(arg2.is_number());
  assert!(arg2.strict_equals(arg2_val.into()));

  let s = v8::String::new(scope, "Hello callback!").unwrap();
  assert!(rv.get(scope).is_undefined());
  rv.set(s.into());
}

fn fortytwo_callback(
  _: &mut v8::HandleScope,
  _: v8::FunctionCallbackArguments,
  mut rv: v8::ReturnValue<v8::Value>,
) {
  rv.set_int32(42);
}

fn data_is_true_callback(
  _scope: &mut v8::HandleScope,
  args: v8::FunctionCallbackArguments,
  _rv: v8::ReturnValue<v8::Value>,
) {
  let data = args.data();
  assert!(data.is_true());
}

fn nested_builder<'a>(
  scope: &mut v8::HandleScope<'a>,
  args: v8::FunctionCallbackArguments<'a>,
  _: v8::ReturnValue<v8::Value>,
) {
  let arg0 = args.get(0);
  v8::Function::builder(
    |_: &mut v8::HandleScope,
     _: v8::FunctionCallbackArguments,
     _: v8::ReturnValue<v8::Value>| {},
  )
  .data(arg0)
  .build(scope);
}

#[test]
fn function_builder_raw() {
  let _setup_guard = setup::parallel_test();
  let isolate = &mut v8::Isolate::new(Default::default());
  {
    let scope = &mut v8::HandleScope::new(isolate);
    let context = v8::Context::new(scope, Default::default());
    let scope = &mut v8::ContextScope::new(scope, context);
    let global = context.global(scope);
    let recv: v8::Local<v8::Value> = global.into();

    extern "C" fn callback(info: *const v8::FunctionCallbackInfo) {
      let info = unsafe { &*info };
      let scope = unsafe { &mut v8::CallbackScope::new(info) };
      let args =
        v8::FunctionCallbackArguments::from_function_callback_info(info);
      assert!(args.length() == 1);
      assert!(args.get(0).is_string());

      let mut rv = v8::ReturnValue::from_function_callback_info(info);
      rv.set(
        v8::String::new(scope, "Hello from function!")
          .unwrap()
          .into(),
      );
    }
    let func = v8::Function::new_raw(scope, callback).unwrap();

    let arg0 = v8::String::new(scope, "Hello").unwrap();
    let value = func.call(scope, recv, &[arg0.into()]).unwrap();
    assert!(value.is_string());
    assert_eq!(value.to_rust_string_lossy(scope), "Hello from function!");
  }
}

#[test]
fn return_value() {
  let _setup_guard = setup::parallel_test();
  let isolate = &mut v8::Isolate::new(Default::default());
  {
    let scope = &mut v8::HandleScope::new(isolate);
    let context = v8::Context::new(scope, Default::default());
    let scope = &mut v8::ContextScope::new(scope, context);
    let global = context.global(scope);
    let recv: v8::Local<v8::Value> = global.into();

    // set_bool
    {
      let template = v8::FunctionTemplate::new(
        scope,
        |scope: &mut v8::HandleScope,
         args: v8::FunctionCallbackArguments,
         mut rv: v8::ReturnValue<v8::Value>| {
          assert_eq!(args.length(), 0);
          assert!(rv.get(scope).is_undefined());
          rv.set_bool(false);
        },
      );

      let function = template
        .get_function(scope)
        .expect("Unable to create function");
      let value = function
        .call(scope, recv, &[])
        .expect("Function call failed");
      assert!(value.is_boolean());
      assert!(!value.is_true());
    }

    // set_int32
    {
      let template = v8::FunctionTemplate::new(
        scope,
        |scope: &mut v8::HandleScope,
         args: v8::FunctionCallbackArguments,
         mut rv: v8::ReturnValue<v8::Value>| {
          assert_eq!(args.length(), 0);
          assert!(rv.get(scope).is_undefined());
          rv.set_int32(69);
        },
      );

      let function = template
        .get_function(scope)
        .expect("Unable to create function");
      let value = function
        .call(scope, recv, &[])
        .expect("Function call failed");
      assert!(value.is_int32());
      assert_eq!(value.int32_value(scope).unwrap(), 69);
    }

    // set_uint32
    {
      let template = v8::FunctionTemplate::new(
        scope,
        |scope: &mut v8::HandleScope,
         args: v8::FunctionCallbackArguments,
         mut rv: v8::ReturnValue<v8::Value>| {
          assert_eq!(args.length(), 0);
          assert!(rv.get(scope).is_undefined());
          rv.set_uint32(69);
        },
      );

      let function = template
        .get_function(scope)
        .expect("Unable to create function");
      let value = function
        .call(scope, recv, &[])
        .expect("Function call failed");
      assert!(value.is_uint32());
      assert_eq!(value.uint32_value(scope).unwrap(), 69);
    }

    // set_null
    {
      let template = v8::FunctionTemplate::new(
        scope,
        |scope: &mut v8::HandleScope,
         args: v8::FunctionCallbackArguments,
         mut rv: v8::ReturnValue<v8::Value>| {
          assert_eq!(args.length(), 0);
          assert!(rv.get(scope).is_undefined());
          rv.set_null();
        },
      );

      let function = template
        .get_function(scope)
        .expect("Unable to create function");
      let value = function
        .call(scope, recv, &[])
        .expect("Function call failed");
      assert!(value.is_null());
    }

    // set_undefined
    {
      let template = v8::FunctionTemplate::new(
        scope,
        |scope: &mut v8::HandleScope,
         args: v8::FunctionCallbackArguments,
         mut rv: v8::ReturnValue<v8::Value>| {
          assert_eq!(args.length(), 0);
          assert!(rv.get(scope).is_undefined());
          rv.set_undefined();
        },
      );

      let function = template
        .get_function(scope)
        .expect("Unable to create function");
      let value = function
        .call(scope, recv, &[])
        .expect("Function call failed");
      assert!(value.is_undefined());
    }

    // set_double
    {
      let template = v8::FunctionTemplate::new(
        scope,
        |scope: &mut v8::HandleScope,
         args: v8::FunctionCallbackArguments,
         mut rv: v8::ReturnValue<v8::Value>| {
          assert_eq!(args.length(), 0);
          assert!(rv.get(scope).is_undefined());
          rv.set_double(69.420);
        },
      );

      let function = template
        .get_function(scope)
        .expect("Unable to create function");
      let value = function
        .call(scope, recv, &[])
        .expect("Function call failed");
      assert!(value.is_number());
      assert_eq!(value.number_value(scope).unwrap(), 69.420);
    }

    // set_empty_string
    {
      let template = v8::FunctionTemplate::new(
        scope,
        |scope: &mut v8::HandleScope,
         args: v8::FunctionCallbackArguments,
         mut rv: v8::ReturnValue<v8::Value>| {
          assert_eq!(args.length(), 0);
          assert!(rv.get(scope).is_undefined());
          rv.set_empty_string();
        },
      );

      let function = template
        .get_function(scope)
        .expect("Unable to create function");
      let value = function
        .call(scope, recv, &[])
        .expect("Function call failed");
      assert!(value.is_string());
      assert_eq!(value.to_rust_string_lossy(scope), "");
    }
  }
}

#[test]
fn function() {
  let _setup_guard = setup::parallel_test();
  let isolate = &mut v8::Isolate::new(Default::default());

  {
    let scope = &mut v8::HandleScope::new(isolate);
    let context = v8::Context::new(scope, Default::default());
    let scope = &mut v8::ContextScope::new(scope, context);
    let global = context.global(scope);
    let recv: v8::Local<v8::Value> = global.into();

    // Just check that this compiles.
    v8::Function::builder(nested_builder);

    // create function using template
    let fn_template = v8::FunctionTemplate::new(scope, fn_callback);
    let function = fn_template
      .get_function(scope)
      .expect("Unable to create function");
    let lhs = function.get_creation_context(scope).unwrap().global(scope);
    let rhs = context.global(scope);
    assert!(lhs.strict_equals(rhs.into()));
    let value = function
      .call(scope, recv, &[])
      .expect("Function call failed");
    let value_str = value.to_string(scope).unwrap();
    let rust_str = value_str.to_rust_string_lossy(scope);
    assert_eq!(rust_str, "Hello callback!".to_string());

    // create function using template from a raw ptr
    let fn_template =
      v8::FunctionTemplate::new_raw(scope, fn_callback.map_fn_to());
    let function = fn_template
      .get_function(scope)
      .expect("Unable to create function");
    let lhs = function.get_creation_context(scope).unwrap().global(scope);
    let rhs = context.global(scope);
    assert!(lhs.strict_equals(rhs.into()));
    let value = function
      .call(scope, recv, &[])
      .expect("Function call failed");
    let value_str = value.to_string(scope).unwrap();
    let rust_str = value_str.to_rust_string_lossy(scope);
    assert_eq!(rust_str, "Hello callback!".to_string());

    // create function without a template
    let function = v8::Function::new(scope, fn_callback2)
      .expect("Unable to create function");
    let arg1 = v8::String::new(scope, "arg1").unwrap();
    let arg2 = v8::Integer::new(scope, 2);
    let value = function
      .call(scope, recv, &[arg1.into(), arg2.into()])
      .unwrap();
    let value_str = value.to_string(scope).unwrap();
    let rust_str = value_str.to_rust_string_lossy(scope);
    assert_eq!(rust_str, "Hello callback!".to_string());

    // create function without a template from a raw ptr
    let function = v8::Function::new_raw(scope, fn_callback2.map_fn_to())
      .expect("Unable to create function");
    let arg1 = v8::String::new(scope, "arg1").unwrap();
    let arg2 = v8::Integer::new(scope, 2);
    let value = function
      .call(scope, recv, &[arg1.into(), arg2.into()])
      .unwrap();
    let value_str = value.to_string(scope).unwrap();
    let rust_str = value_str.to_rust_string_lossy(scope);
    assert_eq!(rust_str, "Hello callback!".to_string());

    // create a function with associated data
    let true_data = v8::Boolean::new(scope, true);
    let function = v8::Function::builder(data_is_true_callback)
      .data(true_data.into())
      .build(scope)
      .expect("Unable to create function with data");
    let value = function
      .call(scope, recv, &[])
      .expect("Function call failed");
    assert!(value.is_undefined());

    // create a function with associated data from a raw ptr
    let true_data = v8::Boolean::new(scope, true);
    let function = v8::Function::builder_raw(data_is_true_callback.map_fn_to())
      .data(true_data.into())
      .build(scope)
      .expect("Unable to create function with data");
    let value = function
      .call(scope, recv, &[])
      .expect("Function call failed");
    assert!(value.is_undefined());

    // create a prototype-less function that throws on new
    let function = v8::Function::builder(fn_callback)
      .length(42)
      .constructor_behavior(v8::ConstructorBehavior::Throw)
      .build(scope)
      .unwrap();
    let name = v8::String::new(scope, "f").unwrap();
    global.set(scope, name.into(), function.into()).unwrap();
    let result = eval(scope, "f.length").unwrap();
    assert_eq!(42, result.integer_value(scope).unwrap());
    let result = eval(scope, "f.prototype").unwrap();
    assert!(result.is_undefined());
    assert!(eval(scope, "new f()").is_none()); // throws

    let function = v8::Function::builder(fn_callback_new).build(scope).unwrap();
    let name = v8::String::new(scope, "f2").unwrap();
    global.set(scope, name.into(), function.into()).unwrap();
    let f2: v8::Local<v8::Object> =
      eval(scope, "new f2()").unwrap().try_into().unwrap();
    let key = v8::String::new(scope, "works").unwrap();
    let value = f2.get(scope, key.into()).unwrap();
    assert!(value.is_boolean());
    assert!(value.boolean_value(scope));
  }

  {
    let mut root_scope = v8::HandleScope::new(isolate);
    let context = v8::Context::new(&mut root_scope, Default::default());
    let mut scope = v8::ContextScope::new(&mut root_scope, context);

    let function: v8::Local<v8::Function> =
      eval(&mut scope, "function a() { return 1; }; a")
        .unwrap()
        .try_into()
        .unwrap();
    drop(scope);

    let recv = v8::undefined(&mut root_scope).into();
    let ret = function
      .call_with_context(&mut root_scope, context, recv, &[])
      .unwrap();
    let integer: v8::Local<v8::Integer> = ret.try_into().unwrap();
    let mut scope = v8::ContextScope::new(&mut root_scope, context);
    assert_eq!(integer.int32_value(&mut scope).unwrap(), 1);
  }
}

#[test]
fn function_column_and_line_numbers() {
  let _setup_guard = setup::parallel_test();
  let isolate = &mut v8::Isolate::new(Default::default());
  {
    let scope = &mut v8::HandleScope::new(isolate);
    let context = v8::Context::new(scope, Default::default());
    let scope = &mut v8::ContextScope::new(scope, context);
    let mut source = mock_source(
      scope,
      "google.com",
      r#"export function f(a, b) {
  return a;
}

export function anotherFunctionG(a, b) {
  return b;
}"#,
    );
    let module =
      v8::script_compiler::compile_module(scope, &mut source).unwrap();
    let result =
      module.instantiate_module(scope, unexpected_module_resolve_callback);
    assert!(result.is_some());
    module.evaluate(scope).unwrap();
    assert_eq!(v8::ModuleStatus::Evaluated, module.get_status());

    let namespace = module.get_module_namespace();
    assert!(namespace.is_module_namespace_object());
    let namespace_obj = namespace.to_object(scope).unwrap();

    let f_str = v8::String::new(scope, "f").unwrap();
    let f_function_obj: v8::Local<v8::Function> = namespace_obj
      .get(scope, f_str.into())
      .unwrap()
      .try_into()
      .unwrap();
    // The column number is zero-indexed and indicates the position of the end of the name.
    assert_eq!(f_function_obj.get_script_column_number(), Some(17));
    // The line number is zero-indexed as well.
    assert_eq!(f_function_obj.get_script_line_number(), Some(0));

    let g_str = v8::String::new(scope, "anotherFunctionG").unwrap();
    let g_function_obj: v8::Local<v8::Function> = namespace_obj
      .get(scope, g_str.into())
      .unwrap()
      .try_into()
      .unwrap();
    assert_eq!(g_function_obj.get_script_column_number(), Some(32));
    assert_eq!(g_function_obj.get_script_line_number(), Some(4));

    let fn_template = v8::FunctionTemplate::new(scope, fn_callback);
    let function = fn_template
      .get_function(scope)
      .expect("Unable to create function");
    assert_eq!(function.get_script_column_number(), None);
    assert_eq!(function.get_script_line_number(), None);
  }
}

#[test]
fn function_script_origin_and_id() {
  let _setup_guard = setup::parallel_test();
  let isolate = &mut v8::Isolate::new(Default::default());

  let scope = &mut v8::HandleScope::new(isolate);
  let context = v8::Context::new(scope, Default::default());
  let scope = &mut v8::ContextScope::new(scope, context);

  let mut num_cases = 10;
  let mut prev_id = None;
  while num_cases > 0 {
    let resource_name = format!("google.com/{}", num_cases);
    let mut source = mock_source(
      scope,
      resource_name.as_str(), // make sure each source has a different resource name
      r#"export function f(a, b) {
          return a;
        }

        export function anotherFunctionG(a, b) {
          return b;
        }"#,
    );
    let module =
      v8::script_compiler::compile_module(scope, &mut source).unwrap();
    let result =
      module.instantiate_module(scope, unexpected_module_resolve_callback);
    assert!(result.is_some());
    module.evaluate(scope).unwrap();
    assert_eq!(v8::ModuleStatus::Evaluated, module.get_status());

    let namespace = module.get_module_namespace();
    assert!(namespace.is_module_namespace_object());
    let namespace_obj = namespace.to_object(scope).unwrap();

    let f_str = v8::String::new(scope, "f").unwrap();
    let f_function_obj: v8::Local<v8::Function> = namespace_obj
      .get(scope, f_str.into())
      .unwrap()
      .try_into()
      .unwrap();

    // Modules with different resource names will have incrementing script IDs
    // but the script ID of the first module is a V8 internal, so should not
    // be depended on.
    // See https://groups.google.com/g/v8-users/c/iEfceRohiy8 for more discussion.
    let script_id = f_function_obj.script_id();
    assert!(f_function_obj.script_id() > 0);

    if let Some(id) = prev_id {
      assert_eq!(script_id, id + 1);
      assert_eq!(script_id, f_function_obj.get_script_origin().script_id(),);
    }
    prev_id = Some(script_id);

    // Verify source map URL matches
    assert_eq!(
      "source_map_url",
      f_function_obj
        .get_script_origin()
        .source_map_url()
        .unwrap()
        .to_rust_string_lossy(scope)
    );

    // Verify resource name matches in script origin
    let resource_name_val = f_function_obj.get_script_origin().resource_name();
    assert!(resource_name_val.is_some());
    assert_eq!(
      resource_name_val.unwrap().to_rust_string_lossy(scope),
      resource_name
    );

    num_cases -= 1;
  }
}

#[test]
fn constructor() {
  let _setup_guard = setup::parallel_test();
  let isolate = &mut v8::Isolate::new(Default::default());

  {
    let scope = &mut v8::HandleScope::new(isolate);
    let context = v8::Context::new(scope, Default::default());
    let scope = &mut v8::ContextScope::new(scope, context);
    let global = context.global(scope);
    let array_name = v8::String::new(scope, "Array").unwrap();
    let array_constructor = global.get(scope, array_name.into()).unwrap();
    let array_constructor =
      v8::Local::<v8::Function>::try_from(array_constructor).unwrap();
    let array = array_constructor.new_instance(scope, &[]).unwrap();
    v8::Local::<v8::Array>::try_from(array).unwrap();
  }
}

extern "C" fn promise_reject_callback(msg: v8::PromiseRejectMessage) {
  let scope = &mut unsafe { v8::CallbackScope::new(&msg) };
  let event = msg.get_event();
  assert_eq!(event, v8::PromiseRejectEvent::PromiseRejectWithNoHandler);
  let promise = msg.get_promise();
  assert_eq!(promise.state(), v8::PromiseState::Rejected);
  let value = msg.get_value().unwrap();
  {
    let scope = &mut v8::HandleScope::new(scope);
    let value_str = value.to_rust_string_lossy(scope);
    assert_eq!(value_str, "promise rejected".to_string());
  }
}

#[test]
fn set_promise_reject_callback() {
  let _setup_guard = setup::parallel_test();
  let isolate = &mut v8::Isolate::new(Default::default());
  isolate.set_promise_reject_callback(promise_reject_callback);
  {
    let scope = &mut v8::HandleScope::new(isolate);
    let context = v8::Context::new(scope, Default::default());
    let scope = &mut v8::ContextScope::new(scope, context);
    let resolver = v8::PromiseResolver::new(scope).unwrap();
    let value = v8::String::new(scope, "promise rejected").unwrap();
    resolver.reject(scope, value.into());
  }
}

#[test]
fn promise_reject_callback_no_value() {
  extern "C" fn promise_reject_callback(m: v8::PromiseRejectMessage) {
    use v8::PromiseRejectEvent::*;
    let value = m.get_value();
    match m.get_event() {
      PromiseHandlerAddedAfterReject => assert!(value.is_none()),
      PromiseRejectWithNoHandler => assert!(value.is_some()),
      _ => unreachable!(),
    };
  }
  let _setup_guard = setup::parallel_test();
  let isolate = &mut v8::Isolate::new(Default::default());
  isolate.set_promise_reject_callback(promise_reject_callback);
  {
    let scope = &mut v8::HandleScope::new(isolate);
    let context = v8::Context::new(scope, Default::default());
    let scope = &mut v8::ContextScope::new(scope, context);
    let source = r#"
      function kaboom(resolve, reject) {
        throw new Error("kaboom");
      }
      new Promise(kaboom).then(_ => {});
    "#;
    eval(scope, source).unwrap();
  }
}

#[test]
#[allow(clippy::clone_on_copy)]
fn promise_hook() {
  extern "C" fn hook(
    type_: v8::PromiseHookType,
    promise: v8::Local<v8::Promise>,
    _parent: v8::Local<v8::Value>,
  ) {
    // Check that PromiseHookType implements Clone and PartialEq.
    _ = type_.clone() == v8::PromiseHookType::Init;

    let scope = &mut unsafe { v8::CallbackScope::new(promise) };
    let context = promise.get_creation_context(scope).unwrap();
    let scope = &mut v8::ContextScope::new(scope, context);
    let global = context.global(scope);
    let name = v8::String::new(scope, "hook").unwrap();
    let func = global.get(scope, name.into()).unwrap();
    let func = v8::Local::<v8::Function>::try_from(func).unwrap();
    let args = &[v8::Integer::new(scope, type_ as i32).into(), promise.into()];
    func.call(scope, global.into(), args).unwrap();
  }
  let _setup_guard = setup::parallel_test();
  let isolate = &mut v8::Isolate::new(Default::default());
  isolate.set_promise_hook(hook);
  {
    let scope = &mut v8::HandleScope::new(isolate);
    let context = v8::Context::new(scope, Default::default());
    let scope = &mut v8::ContextScope::new(scope, context);
    let source = r#"
      var promises = new Set();
      function hook(type, promise) {
        if (type === /* Init    */ 0) promises.add(promise);
        if (type === /* Resolve */ 1) promises.delete(promise);
      }
      function expect(expected, actual = promises.size) {
        if (actual !== expected) throw `expected ${expected}, actual ${actual}`;
      }
      expect(0);
      new Promise(resolve => {
        expect(1);
        resolve();
        expect(0);
      });
      expect(0);
      new Promise(() => {});
      expect(1);
      promises.values().next().value
    "#;
    let promise = eval(scope, source).unwrap();
    let promise = v8::Local::<v8::Promise>::try_from(promise).unwrap();
    assert!(!promise.has_handler());
    assert_eq!(promise.state(), v8::PromiseState::Pending);
  }
}

#[test]
fn context_get_extras_binding_object() {
  let _setup_guard = setup::parallel_test();
  let isolate = &mut v8::Isolate::new(Default::default());
  {
    let scope = &mut v8::HandleScope::new(isolate);
    let context = v8::Context::new(scope, Default::default());
    let scope = &mut v8::ContextScope::new(scope, context);
    let extras_binding = context.get_extras_binding_object(scope);
    assert!(extras_binding.is_object());

    // Disabled for now because patch doesn't apply cleanly on v8 12.0
    // // Verify that Deno specific APIs are available on the extras object.
    // for builtin_name in &["fromUtf8", "toUtf8", "isOneByte"] {
    //   let name = v8::String::new(scope, builtin_name).unwrap();
    //   let value = extras_binding.get(scope, name.into()).unwrap();
    //   assert!(value.is_function());
    // }
  }
}

#[test]
fn context_promise_hooks() {
  let _setup_guard = setup::parallel_test();
  let isolate = &mut v8::Isolate::new(Default::default());
  {
    let scope = &mut v8::HandleScope::new(isolate);
    let context = v8::Context::new(scope, Default::default());
    let scope = &mut v8::ContextScope::new(scope, context);
    let init_hook = v8::Local::<v8::Function>::try_from(
      eval(
        scope,
        r#"
      globalThis.promises = new Set();
      function initHook(promise) {
        promises.add(promise);
      }
      initHook;
    "#,
      )
      .unwrap(),
    )
    .unwrap();
    let before_hook = v8::Local::<v8::Function>::try_from(
      eval(
        scope,
        r#"
      globalThis.promiseStack = [];
      function beforeHook(promise) {
        promiseStack.push(promise);
      }
      beforeHook;
    "#,
      )
      .unwrap(),
    )
    .unwrap();
    let after_hook = v8::Local::<v8::Function>::try_from(
      eval(
        scope,
        r#"
      function afterHook(promise) {
        const it = promiseStack.pop();
        if (it !== promise) throw new Error("unexpected promise");
      }
      afterHook;
    "#,
      )
      .unwrap(),
    )
    .unwrap();
    let resolve_hook = v8::Local::<v8::Function>::try_from(
      eval(
        scope,
        r#"
      function resolveHook(promise) {
        promises.delete(promise);
      }
      resolveHook;
    "#,
      )
      .unwrap(),
    )
    .unwrap();
    scope.set_promise_hooks(
      Some(init_hook),
      Some(before_hook),
      Some(after_hook),
      Some(resolve_hook),
    );

    let source = r#"
      function expect(expected, actual = promises.size) {
        if (actual !== expected) throw `expected ${expected}, actual ${actual}`;
      }
      expect(0);
      var p = new Promise(resolve => {
        expect(1);
        resolve();
        expect(0);
      });
      expect(0);
      new Promise(() => {});
      expect(1);

      expect(0, promiseStack.length);
      p.then(() => {
        expect(1, promiseStack.length);
      });
      promises.values().next().value
    "#;
    let promise = eval(scope, source).unwrap();
    let promise = v8::Local::<v8::Promise>::try_from(promise).unwrap();
    assert!(!promise.has_handler());
    assert_eq!(promise.state(), v8::PromiseState::Pending);

    scope.perform_microtask_checkpoint();
    let _ = eval(
      scope,
      r#"
      expect(0, promiseStack.length);
    "#,
    )
    .unwrap();
  }
}

#[test]
fn context_promise_hooks_partial() {
  let _setup_guard = setup::parallel_test();
  let isolate = &mut v8::Isolate::new(Default::default());
  {
    let scope = &mut v8::HandleScope::new(isolate);
    let context = v8::Context::new(scope, Default::default());
    let scope = &mut v8::ContextScope::new(scope, context);
    let init_hook = v8::Local::<v8::Function>::try_from(
      eval(
        scope,
        r#"
      globalThis.promises = new Set();
      function initHook(promise) {
        promises.add(promise);
      }
      initHook;
    "#,
      )
      .unwrap(),
    )
    .unwrap();
    let before_hook = v8::Local::<v8::Function>::try_from(
      eval(
        scope,
        r#"
      globalThis.promiseStack = [];
      function beforeHook(promise) {
        promiseStack.push(promise);
      }
      beforeHook;
    "#,
      )
      .unwrap(),
    )
    .unwrap();
    scope.set_promise_hooks(Some(init_hook), Some(before_hook), None, None);

    let source = r#"
      function expect(expected, actual = promises.size) {
        if (actual !== expected) throw `expected ${expected}, actual ${actual}`;
      }
      expect(0);
      var p = new Promise(resolve => {
        expect(1);
        resolve();
        expect(1);
      });
      expect(1);
      new Promise(() => {});
      expect(2);

      expect(0, promiseStack.length);
      p.then(() => {
        expect(1, promiseStack.length);
      });
      promises.values().next().value
    "#;
    let promise = eval(scope, source).unwrap();
    let promise = v8::Local::<v8::Promise>::try_from(promise).unwrap();
    assert!(promise.has_handler());
    assert_eq!(promise.state(), v8::PromiseState::Fulfilled);

    scope.perform_microtask_checkpoint();
    let _ = eval(
      scope,
      r#"
      expect(1, promiseStack.length);
    "#,
    )
    .unwrap();
  }
}

#[test]
fn security_token() {
  let _setup_guard = setup::parallel_test();
  let isolate = &mut v8::Isolate::new(Default::default());
  {
    let scope = &mut v8::HandleScope::new(isolate);
    let context = v8::Context::new(scope, Default::default());
    let scope = &mut v8::ContextScope::new(scope, context);

    // Define a variable in the parent context
    let global = {
      let global = context.global(scope);
      let variable_key = v8::String::new(scope, "variable").unwrap();
      let variable_value = v8::String::new(scope, "value").unwrap();
      global.set(scope, variable_key.into(), variable_value.into());
      v8::Global::new(scope, global)
    };
    // This code will try to access the variable defined in the parent context
    let source = r#"
      if (variable !== 'value') {
        throw new Error('Expected variable to be value');
      }
    "#;

    let templ = v8::ObjectTemplate::new(scope);
    let global = v8::Local::new(scope, global);
    templ.set_named_property_handler(
      v8::NamedPropertyHandlerConfiguration::new()
        .getter(
          |scope: &mut v8::HandleScope,
           key: v8::Local<v8::Name>,
           args: v8::PropertyCallbackArguments,
           mut rv: v8::ReturnValue<v8::Value>| {
            let obj = v8::Local::<v8::Object>::try_from(args.data()).unwrap();
            if let Some(val) = obj.get(scope, key.into()) {
              rv.set(val);
              v8::Intercepted::Yes
            } else {
              v8::Intercepted::No
            }
          },
        )
        .data(global.into()),
    );

    // Creates a child context
    {
      let security_token = context.get_security_token(scope);
      let child_context = v8::Context::new(
        scope,
        v8::ContextOptions {
          global_template: Some(templ),
          ..Default::default()
        },
      );
      // Without the security context, the variable can not be shared
      child_context.set_security_token(security_token);
      let child_scope = &mut v8::ContextScope::new(scope, child_context);
      let try_catch = &mut v8::TryCatch::new(child_scope);
      let result = eval(try_catch, source);
      assert!(!try_catch.has_caught());
      assert!(result.unwrap().is_undefined());
    }

    // Runs the same code but without the security token, it should fail
    {
      let child_context = v8::Context::new(
        scope,
        v8::ContextOptions {
          global_template: Some(templ),
          ..Default::default()
        },
      );
      let child_scope = &mut v8::ContextScope::new(scope, child_context);
      let try_catch = &mut v8::TryCatch::new(child_scope);
      let result = eval(try_catch, source);
      assert!(try_catch.has_caught());
      let exc = try_catch.exception().unwrap();
      let exc = exc.to_string(try_catch).unwrap();
      let exc = exc.to_rust_string_lossy(try_catch);
      assert!(exc.contains("no access"));
      assert!(result.is_none());
    }
  }
}

#[test]
fn context_with_object_template() {
  let _setup_guard = setup::parallel_test();
  let isolate = &mut v8::Isolate::new(Default::default());

  static mut CALLS: Vec<String> = Vec::new();

  fn definer<'s>(
    _scope: &mut v8::HandleScope<'s>,
    _key: v8::Local<'s, v8::Name>,
    _descriptor: &v8::PropertyDescriptor,
    _args: v8::PropertyCallbackArguments<'s>,
    _rv: v8::ReturnValue<()>,
  ) -> v8::Intercepted {
    unsafe {
      CALLS.push("definer".to_string());
    }
    v8::Intercepted::No
  }

  pub fn setter<'s>(
    _scope: &mut v8::HandleScope<'s>,
    _key: v8::Local<'s, v8::Name>,
    _value: v8::Local<'s, v8::Value>,
    _args: v8::PropertyCallbackArguments<'s>,
    _rv: v8::ReturnValue<()>,
  ) -> v8::Intercepted {
    unsafe {
      CALLS.push("setter".to_string());
    }
    v8::Intercepted::No
  }

  {
    let scope = &mut v8::HandleScope::new(isolate);
    let object_template = v8::ObjectTemplate::new(scope);
    let mut config = v8::NamedPropertyHandlerConfiguration::new().flags(
      v8::PropertyHandlerFlags::NON_MASKING
        | v8::PropertyHandlerFlags::HAS_NO_SIDE_EFFECT,
    );
    config = config.definer_raw(definer.map_fn_to());
    config = config.setter_raw(setter.map_fn_to());
    object_template.set_named_property_handler(config);
    let context = v8::Context::new(
      scope,
      v8::ContextOptions {
        global_template: Some(object_template),
        ..Default::default()
      },
    );
    let scope = &mut v8::ContextScope::new(scope, context);
    eval(scope, r#"Object.defineProperty(globalThis, 'key', { value: 9, enumerable: true, configurable: true, writable: true })"#).unwrap();
    let calls_set =
      unsafe { CALLS.clone().into_iter().collect::<HashSet<String>>() };
    assert!(calls_set.contains("setter"));
    assert!(calls_set.contains("definer"));
  }
}

#[test]
fn allow_code_generation_from_strings() {
  let _setup_guard = setup::parallel_test();
  let isolate = &mut v8::Isolate::new(Default::default());
  {
    let scope = &mut v8::HandleScope::new(isolate);
    let context = v8::Context::new(scope, Default::default());
    // The code generation is allowed by default
    assert!(context.is_code_generation_from_strings_allowed());
    // This code will try to use generation from strings
    let source = r#"
     eval("const i = 1; i")
    "#;
    {
      let scope = &mut v8::ContextScope::new(scope, context);

      let try_catch = &mut v8::TryCatch::new(scope);
      let result = eval(try_catch, source).unwrap();
      let expected = v8::Integer::new(try_catch, 1);
      assert!(expected.strict_equals(result));
      assert!(!try_catch.has_caught());
    }
    context.set_allow_generation_from_strings(false);
    assert!(!context.is_code_generation_from_strings_allowed());
    {
      let scope = &mut v8::ContextScope::new(scope, context);

      let try_catch = &mut v8::TryCatch::new(scope);
      let result = eval(try_catch, source);
      assert!(try_catch.has_caught());
      let exc = try_catch.exception().unwrap();
      let exc = exc.to_string(try_catch).unwrap();
      let exc = exc.to_rust_string_lossy(try_catch);
      assert!(exc
        .contains("Code generation from strings disallowed for this context"));
      assert!(result.is_none());
    }
  }
}

#[test]
fn allow_atomics_wait() {
  let _setup_guard = setup::parallel_test();
  let isolate = &mut v8::Isolate::new(Default::default());
  for allow in &[false, true, false] {
    let allow = *allow;
    isolate.set_allow_atomics_wait(allow);
    {
      let scope = &mut v8::HandleScope::new(isolate);
      let context = v8::Context::new(scope, Default::default());
      let scope = &mut v8::ContextScope::new(scope, context);
      let source = r#"
        const b = new SharedArrayBuffer(4);
        const a = new Int32Array(b);
        "timed-out" === Atomics.wait(a, 0, 0, 1);
      "#;
      let try_catch = &mut v8::TryCatch::new(scope);
      let result = eval(try_catch, source);
      if allow {
        assert!(!try_catch.has_caught());
        assert!(result.unwrap().is_true());
      } else {
        assert!(try_catch.has_caught());
        let exc = try_catch.exception().unwrap();
        let exc = exc.to_string(try_catch).unwrap();
        let exc = exc.to_rust_string_lossy(try_catch);
        assert!(exc.contains("Atomics.wait cannot be called in this context"));
      }
    }
  }
}

#[test]
fn date_time_configuration_change_notification() {
  let _setup_guard = setup::parallel_test();
  let isolate = &mut v8::Isolate::new(Default::default());
  isolate
    .date_time_configuration_change_notification(v8::TimeZoneDetection::Skip);
  isolate.date_time_configuration_change_notification(
    v8::TimeZoneDetection::Redetect,
  );
}

fn mock_script_origin<'s>(
  scope: &mut v8::HandleScope<'s>,
  resource_name_: &str,
) -> v8::ScriptOrigin<'s> {
  let resource_name = v8::String::new(scope, resource_name_).unwrap();
  let resource_line_offset = 0;
  let resource_column_offset = 0;
  let resource_is_shared_cross_origin = true;
  let script_id = 123;
  let source_map_url = v8::String::new(scope, "source_map_url").unwrap();
  let resource_is_opaque = true;
  let is_wasm = false;
  let is_module = true;
  v8::ScriptOrigin::new(
    scope,
    resource_name.into(),
    resource_line_offset,
    resource_column_offset,
    resource_is_shared_cross_origin,
    script_id,
    Some(source_map_url.into()),
    resource_is_opaque,
    is_wasm,
    is_module,
    None,
  )
}

fn mock_source(
  scope: &mut v8::HandleScope,
  resource_name: &str,
  source: &str,
) -> v8::script_compiler::Source {
  let source_str = v8::String::new(scope, source).unwrap();
  let script_origin = mock_script_origin(scope, resource_name);
  v8::script_compiler::Source::new(source_str, Some(&script_origin))
}

#[test]
fn script_compiler_source() {
  let _setup_guard = setup::parallel_test();
  let isolate = &mut v8::Isolate::new(Default::default());
  isolate.set_promise_reject_callback(promise_reject_callback);
  {
    let scope = &mut v8::HandleScope::new(isolate);
    let context = v8::Context::new(scope, Default::default());
    let scope = &mut v8::ContextScope::new(scope, context);

    let source = "1+2";
    let script_origin = mock_script_origin(scope, "foo.js");
    let mut source = v8::script_compiler::Source::new(
      v8::String::new(scope, source).unwrap(),
      Some(&script_origin),
    );

    assert!(source.get_cached_data().is_none());

    let result = v8::script_compiler::compile_module(scope, &mut source);
    assert!(result.is_some());
  }
}

#[test]
fn module_instantiation_failures1() {
  let _setup_guard = setup::parallel_test();
  let isolate = &mut v8::Isolate::new(Default::default());
  {
    let scope = &mut v8::HandleScope::new(isolate);
    let context = v8::Context::new(scope, Default::default());
    let scope = &mut v8::ContextScope::new(scope, context);

    let source_text = v8::String::new(
      scope,
      "import './foo.js';\n\
       export {} from './bar.js';",
    )
    .unwrap();
    let origin = mock_script_origin(scope, "foo.js");
    let mut source =
      v8::script_compiler::Source::new(source_text, Some(&origin));

    let module =
      v8::script_compiler::compile_module(scope, &mut source).unwrap();
    assert_eq!(v8::ModuleStatus::Uninstantiated, module.get_status());
    let module_requests = module.get_module_requests();
    assert_eq!(2, module_requests.length());
    assert!(module.script_id().is_some());

    let mr1 = v8::Local::<v8::ModuleRequest>::try_from(
      module_requests.get(scope, 0).unwrap(),
    )
    .unwrap();
    assert_eq!("./foo.js", mr1.get_specifier().to_rust_string_lossy(scope));
    let loc = module.source_offset_to_location(mr1.get_source_offset());
    assert_eq!(0, loc.get_line_number());
    assert_eq!(7, loc.get_column_number());
    assert_eq!(0, mr1.get_import_attributes().length());

    let mr2 = v8::Local::<v8::ModuleRequest>::try_from(
      module_requests.get(scope, 1).unwrap(),
    )
    .unwrap();
    assert_eq!("./bar.js", mr2.get_specifier().to_rust_string_lossy(scope));
    let loc = module.source_offset_to_location(mr2.get_source_offset());
    assert_eq!(1, loc.get_line_number());
    assert_eq!(15, loc.get_column_number());
    assert_eq!(0, mr2.get_import_attributes().length());

    // Instantiation should fail.
    {
      let tc = &mut v8::TryCatch::new(scope);
      fn resolve_callback<'a>(
        context: v8::Local<'a, v8::Context>,
        _specifier: v8::Local<'a, v8::String>,
        _import_assertions: v8::Local<'a, v8::FixedArray>,
        _referrer: v8::Local<'a, v8::Module>,
      ) -> Option<v8::Local<'a, v8::Module>> {
        let scope = &mut unsafe { v8::CallbackScope::new(context) };
        let scope = &mut v8::HandleScope::new(scope);
        let e = v8::String::new(scope, "boom").unwrap();
        scope.throw_exception(e.into());
        None
      }
      let result = module.instantiate_module(tc, resolve_callback);
      assert!(result.is_none());
      assert!(tc.has_caught());
      assert!(tc
        .exception()
        .unwrap()
        .strict_equals(v8::String::new(tc, "boom").unwrap().into()));
      assert_eq!(v8::ModuleStatus::Uninstantiated, module.get_status());
    }
  }
}

// Clippy thinks the return value doesn't need to be an Option, it's unaware
// of the mapping that MapFnFrom<F> does for ResolveModuleCallback.
#[allow(clippy::unnecessary_wraps)]
fn compile_specifier_as_module_resolve_callback<'a>(
  context: v8::Local<'a, v8::Context>,
  specifier: v8::Local<'a, v8::String>,
  _import_assertions: v8::Local<'a, v8::FixedArray>,
  _referrer: v8::Local<'a, v8::Module>,
) -> Option<v8::Local<'a, v8::Module>> {
  let scope = &mut unsafe { v8::CallbackScope::new(context) };
  let origin = mock_script_origin(scope, "module.js");
  let mut source = v8::script_compiler::Source::new(specifier, Some(&origin));
  let module = v8::script_compiler::compile_module(scope, &mut source).unwrap();
  Some(module)
}

#[test]
fn module_evaluation() {
  let _setup_guard = setup::parallel_test();
  let isolate = &mut v8::Isolate::new(Default::default());
  {
    let scope = &mut v8::HandleScope::new(isolate);
    let context = v8::Context::new(scope, Default::default());
    let scope = &mut v8::ContextScope::new(scope, context);

    let source_text = v8::String::new(
      scope,
      "import 'Object.expando = 5';\n\
       import 'Object.expando *= 2';",
    )
    .unwrap();
    let origin = mock_script_origin(scope, "foo.js");
    let mut source =
      v8::script_compiler::Source::new(source_text, Some(&origin));

    let module =
      v8::script_compiler::compile_module(scope, &mut source).unwrap();
    assert!(module.script_id().is_some());
    assert!(module.is_source_text_module());
    assert!(!module.is_synthetic_module());
    assert_eq!(v8::ModuleStatus::Uninstantiated, module.get_status());
    module.hash(&mut DefaultHasher::new()); // Should not crash.

    let result = module
      .instantiate_module(scope, compile_specifier_as_module_resolve_callback);
    assert!(result.unwrap());
    assert_eq!(v8::ModuleStatus::Instantiated, module.get_status());

    let result = module.evaluate(scope);
    assert!(result.is_some());
    assert_eq!(v8::ModuleStatus::Evaluated, module.get_status());

    let result = eval(scope, "Object.expando").unwrap();
    assert!(result.is_number());
    let expected = v8::Number::new(scope, 10.);
    assert!(result.strict_equals(expected.into()));
  }
}

#[test]
fn module_stalled_top_level_await() {
  let _setup_guard = setup::parallel_test();
  let isolate = &mut v8::Isolate::new(Default::default());
  {
    let scope = &mut v8::HandleScope::new(isolate);
    let context = v8::Context::new(scope, Default::default());
    let scope = &mut v8::ContextScope::new(scope, context);

    let source_text =
      v8::String::new(scope, "await new Promise((_resolve, _reject) => {});")
        .unwrap();
    let origin = mock_script_origin(scope, "foo.js");
    let mut source =
      v8::script_compiler::Source::new(source_text, Some(&origin));

    let module =
      v8::script_compiler::compile_module(scope, &mut source).unwrap();
    assert!(module.script_id().is_some());
    assert!(module.is_source_text_module());
    assert!(!module.is_synthetic_module());
    assert_eq!(v8::ModuleStatus::Uninstantiated, module.get_status());
    module.hash(&mut DefaultHasher::new()); // Should not crash.

    let result = module
      .instantiate_module(scope, compile_specifier_as_module_resolve_callback);
    assert!(result.unwrap());
    assert_eq!(v8::ModuleStatus::Instantiated, module.get_status());

    let result = module.evaluate(scope);
    assert!(result.is_some());
    assert_eq!(v8::ModuleStatus::Evaluated, module.get_status());

    let promise: v8::Local<v8::Promise> = result.unwrap().try_into().unwrap();
    scope.perform_microtask_checkpoint();
    assert_eq!(promise.state(), v8::PromiseState::Pending);
    let stalled = module.get_stalled_top_level_await_message(scope);
    assert_eq!(stalled.len(), 1);
    let (_module, message) = stalled[0];
    let message_str = message.get(scope);
    assert_eq!(
      message_str.to_rust_string_lossy(scope),
      "Top-level await promise never resolved"
    );
    assert_eq!(Some(1), message.get_line_number(scope));
    assert_eq!(
      message
        .get_script_resource_name(scope)
        .unwrap()
        .to_rust_string_lossy(scope),
      "foo.js"
    );
    assert_eq!(
      message
        .get_source_line(scope)
        .unwrap()
        .to_rust_string_lossy(scope),
      "await new Promise((_resolve, _reject) => {});"
    );
  }
}

#[test]
fn import_assertions() {
  use std::sync::atomic::AtomicUsize;
  use std::sync::atomic::Ordering;

  let _setup_guard = setup::parallel_test();
  let isolate = &mut v8::Isolate::new(Default::default());

  // Clippy thinks the return value doesn't need to be an Option, it's unaware
  // of the mapping that MapFnFrom<F> does for ResolveModuleCallback.
  #[allow(clippy::unnecessary_wraps)]
  fn module_resolve_callback<'a>(
    context: v8::Local<'a, v8::Context>,
    _specifier: v8::Local<'a, v8::String>,
    import_assertions: v8::Local<'a, v8::FixedArray>,
    _referrer: v8::Local<'a, v8::Module>,
  ) -> Option<v8::Local<'a, v8::Module>> {
    let scope = &mut unsafe { v8::CallbackScope::new(context) };

    // "type" keyword, value and source offset of assertion
    assert_eq!(import_assertions.length(), 3);
    let assert1 = import_assertions.get(scope, 0).unwrap();
    let assert1_val = v8::Local::<v8::Value>::try_from(assert1).unwrap();
    assert_eq!(assert1_val.to_rust_string_lossy(scope), "type");
    let assert2 = import_assertions.get(scope, 1).unwrap();
    let assert2_val = v8::Local::<v8::Value>::try_from(assert2).unwrap();
    assert_eq!(assert2_val.to_rust_string_lossy(scope), "json");
    let assert3 = import_assertions.get(scope, 2).unwrap();
    let assert3_val = v8::Local::<v8::Value>::try_from(assert3).unwrap();
    assert_eq!(assert3_val.to_rust_string_lossy(scope), "27");

    let origin = mock_script_origin(scope, "module.js");
    let src = v8::String::new(scope, "export const a = 'a';").unwrap();
    let mut source = v8::script_compiler::Source::new(src, Some(&origin));
    let module =
      v8::script_compiler::compile_module(scope, &mut source).unwrap();
    Some(module)
  }

  fn dynamic_import_cb<'s>(
    scope: &mut v8::HandleScope<'s>,
    _host_defined_options: v8::Local<'s, v8::Data>,
    _resource_name: v8::Local<'s, v8::Value>,
    _specifier: v8::Local<'s, v8::String>,
    import_assertions: v8::Local<'s, v8::FixedArray>,
  ) -> Option<v8::Local<'s, v8::Promise>> {
    // "type" keyword, value
    assert_eq!(import_assertions.length(), 2);
    let assert1 = import_assertions.get(scope, 0).unwrap();
    let assert1_val = v8::Local::<v8::Value>::try_from(assert1).unwrap();
    assert_eq!(assert1_val.to_rust_string_lossy(scope), "type");
    let assert2 = import_assertions.get(scope, 1).unwrap();
    let assert2_val = v8::Local::<v8::Value>::try_from(assert2).unwrap();
    assert_eq!(assert2_val.to_rust_string_lossy(scope), "json");
    None
  }
  isolate.set_host_import_module_dynamically_callback(dynamic_import_cb);

  // TODO(@littledivy): this won't work when V8 removes `assert`.
  static COUNTER: AtomicUsize = AtomicUsize::new(0);
  extern "C" fn callback(
    _msg: v8::Local<v8::Message>,
    _: v8::Local<v8::Value>,
  ) {
    COUNTER.fetch_add(1, Ordering::SeqCst);
  }

  isolate.add_message_listener_with_error_level(
    callback,
    v8::MessageErrorLevel::ALL,
  );

  {
    let scope = &mut v8::HandleScope::new(isolate);
    let context = v8::Context::new(scope, Default::default());
    let scope = &mut v8::ContextScope::new(scope, context);

    let source_text = v8::String::new(
      scope,
      "import 'foo.json' assert { type: \"json\" };\n\
        import('foo.json', { assert: { type: 'json' } });",
    )
    .unwrap();
    let origin = mock_script_origin(scope, "foo.js");
    let mut source =
      v8::script_compiler::Source::new(source_text, Some(&origin));

    let module =
      v8::script_compiler::compile_module(scope, &mut source).unwrap();
    assert!(module.script_id().is_some());
    assert!(module.is_source_text_module());
    assert!(!module.is_synthetic_module());
    assert_eq!(v8::ModuleStatus::Uninstantiated, module.get_status());
    module.hash(&mut DefaultHasher::new()); // Should not crash.

    let result = module.instantiate_module(scope, module_resolve_callback);
    assert!(result.unwrap());
    assert_eq!(v8::ModuleStatus::Instantiated, module.get_status());
  }

  assert_eq!(COUNTER.load(Ordering::SeqCst), 1);
}

#[test]
fn primitive_array() {
  let _setup_guard = setup::parallel_test();
  let isolate = &mut v8::Isolate::new(Default::default());
  {
    let scope = &mut v8::HandleScope::new(isolate);
    let context = v8::Context::new(scope, Default::default());
    let scope = &mut v8::ContextScope::new(scope, context);

    let length = 3;
    let array = v8::PrimitiveArray::new(scope, length);
    assert_eq!(length, array.length());

    for i in 0..length {
      let item = array.get(scope, i);
      assert!(item.is_undefined());
    }

    let string = v8::String::new(scope, "test").unwrap();
    array.set(scope, 1, string.into());
    assert!(array.get(scope, 0).is_undefined());
    assert!(array.get(scope, 1).is_string());

    let num = v8::Number::new(scope, 0.42);
    array.set(scope, 2, num.into());
    assert!(array.get(scope, 0).is_undefined());
    assert!(array.get(scope, 1).is_string());
    assert!(array.get(scope, 2).is_number());
  }
}

#[test]
fn equality() {
  let _setup_guard = setup::parallel_test();
  let isolate = &mut v8::Isolate::new(Default::default());
  {
    let scope = &mut v8::HandleScope::new(isolate);
    let context = v8::Context::new(scope, Default::default());
    let scope = &mut v8::ContextScope::new(scope, context);

    assert!(v8::String::new(scope, "a")
      .unwrap()
      .strict_equals(v8::String::new(scope, "a").unwrap().into()));
    assert!(!v8::String::new(scope, "a")
      .unwrap()
      .strict_equals(v8::String::new(scope, "b").unwrap().into()));

    assert!(v8::String::new(scope, "a")
      .unwrap()
      .same_value(v8::String::new(scope, "a").unwrap().into()));
    assert!(!v8::String::new(scope, "a")
      .unwrap()
      .same_value(v8::String::new(scope, "b").unwrap().into()));
  }
}

#[test]
#[allow(clippy::eq_op)]
fn equality_edge_cases() {
  let _setup_guard = setup::parallel_test();
  let isolate = &mut v8::Isolate::new(Default::default());

  let scope = &mut v8::HandleScope::new(isolate);
  let context = v8::Context::new(scope, Default::default());
  let scope = &mut v8::ContextScope::new(scope, context);

  let pos_zero = eval(scope, "0").unwrap();
  let neg_zero = eval(scope, "-0").unwrap();
  let nan = eval(scope, "NaN").unwrap();

  assert!(pos_zero == pos_zero);
  assert!(pos_zero.same_value(pos_zero));
  assert!(pos_zero.same_value_zero(pos_zero));
  assert!(pos_zero.strict_equals(pos_zero));
  assert_eq!(pos_zero.get_hash(), pos_zero.get_hash());

  assert!(neg_zero == neg_zero);
  assert!(neg_zero.same_value(neg_zero));
  assert!(neg_zero.same_value_zero(neg_zero));
  assert!(neg_zero.strict_equals(neg_zero));
  assert_eq!(neg_zero.get_hash(), neg_zero.get_hash());

  assert!(pos_zero == neg_zero);
  assert!(!pos_zero.same_value(neg_zero));
  assert!(pos_zero.same_value_zero(neg_zero));
  assert!(pos_zero.strict_equals(neg_zero));
  assert_eq!(pos_zero.get_hash(), neg_zero.get_hash());

  assert!(neg_zero == pos_zero);
  assert!(!neg_zero.same_value(pos_zero));
  assert!(neg_zero.same_value_zero(pos_zero));
  assert!(neg_zero.strict_equals(pos_zero));
  assert_eq!(neg_zero.get_hash(), pos_zero.get_hash());

  assert!(nan == nan);
  assert!(nan.same_value(nan));
  assert!(nan.same_value_zero(nan));
  assert!(!nan.strict_equals(nan));
  assert_eq!(nan.get_hash(), nan.get_hash());

  assert!(nan != pos_zero);
  assert!(!nan.same_value(pos_zero));
  assert!(!nan.same_value_zero(pos_zero));
  assert!(!nan.strict_equals(pos_zero));

  assert!(neg_zero != nan);
  assert!(!neg_zero.same_value(nan));
  assert!(!neg_zero.same_value_zero(nan));
  assert!(!neg_zero.strict_equals(nan));
}

#[test]
#[allow(clippy::mutable_key_type)]
fn get_hash() {
  use std::collections::HashMap;
  use std::collections::HashSet;
  use std::iter::once;

  let _setup_guard = setup::parallel_test();
  let isolate = &mut v8::Isolate::new(Default::default());

  let scope = &mut v8::HandleScope::new(isolate);
  let context = v8::Context::new(scope, Default::default());
  let scope = &mut v8::ContextScope::new(scope, context);

  // Note: the set with hashes and the collition counter is used below in both
  // the 'primitives' and the 'objects' section.
  let mut hashes = HashSet::new();
  let mut collision_count = 0;

  let mut get_primitives = || -> v8::Local<v8::Array> {
    eval(
      scope,
      r#"[
        undefined,
        null,
        false,
        true,
        0,
        123,
        12345e67,
        123456789012345678901234567890123456789012345678901234567890n,
        NaN,
        -Infinity,
        "",
        "hello metaverse!",
        Symbol.isConcatSpreadable
      ]"#,
    )
    .unwrap()
    .try_into()
    .unwrap()
  };

  let primitives1 = get_primitives();
  let primitives2 = get_primitives();

  let len = primitives1.length();
  assert!(len > 10);
  assert_eq!(len, primitives2.length());

  let mut name_count = 0;

  for i in 0..len {
    let pri1 = primitives1.get_index(scope, i).unwrap();
    let pri2 = primitives2.get_index(scope, i).unwrap();
    let hash = pri1.get_hash();
    assert_eq!(hash, pri2.get_hash());
    if let Ok(name) = v8::Local::<v8::Name>::try_from(pri1) {
      assert_eq!(hash, name.get_identity_hash());
      name_count += 1;
    }
    if !hashes.insert(hash) {
      collision_count += 1;
    }
    let map =
      once((v8::Global::new(scope, pri1), i)).collect::<HashMap<_, _>>();
    assert_eq!(map[&*pri2], i);
  }

  assert_eq!(name_count, 3);
  assert!(collision_count <= 2);

  for _ in 0..1 {
    let objects: v8::Local::<v8::Array> = eval(
      scope,
      r#"[
        [1, 2, 3],
        (function() { return arguments; })(1, 2, 3),
        { a: 1, b: 2, c: 3 },
        Object.create(null),
        new Map([[null, 1], ["2", 3n]]),
        new Set(),
        function f() {},
        function* f() {},
        async function f() {},
        async function* f() {},
        foo => foo,
        async bar => bar,
        class Custom extends Object { method(p) { return -p; } },
        new class MyString extends String { constructor() { super("yeaeaeah"); } },
        (() => { try { not_defined } catch(e) { return e; } })()
      ]"#)
    .unwrap()
    .try_into()
    .unwrap();

    let len = objects.length();
    assert!(len > 10);

    for i in 0..len {
      let val = objects.get_index(scope, i).unwrap();
      let hash = val.get_hash();
      let obj = v8::Local::<v8::Object>::try_from(val).unwrap();
      assert_eq!(hash, obj.get_identity_hash());
      if !hashes.insert(hash) {
        collision_count += 1;
      }
      let map =
        once((v8::Global::new(scope, obj), i)).collect::<HashMap<_, _>>();
      assert_eq!(map[&*obj], i);
    }

    assert!(collision_count <= 2);
  }

  // TODO: add tests for `External` and for types that are not derived from
  // `v8::Value`, like `Module`, `Function/ObjectTemplate` etc.
}

#[test]
fn array_buffer_view() {
  let _setup_guard = setup::parallel_test();
  let isolate = &mut v8::Isolate::new(Default::default());
  {
    let scope = &mut v8::HandleScope::new(isolate);
    let context = v8::Context::new(scope, Default::default());
    let scope = &mut v8::ContextScope::new(scope, context);
    let source = v8::String::new(
      scope,
      "new Uint8Array(new Uint8Array([22,22,23,23,23,23]).buffer, 2, 4)",
    )
    .unwrap();
    let script = v8::Script::compile(scope, source, None).unwrap();
    source.to_rust_string_lossy(scope);
    let result: v8::Local<v8::ArrayBufferView> =
      script.run(scope).unwrap().try_into().unwrap();
    assert_eq!(result.byte_length(), 4);
    assert_eq!(result.byte_offset(), 2);
    let mut dest = [0; 4];
    let copy_bytes = result.copy_contents(&mut dest);
    assert_eq!(copy_bytes, 4);
    assert_eq!(dest, [23, 23, 23, 23]);
    let slice = unsafe {
      std::slice::from_raw_parts(
        result.data() as *const u8,
        result.byte_length(),
      )
    };
    assert_eq!(dest, slice);
    let maybe_ab = result.buffer(scope);
    assert!(maybe_ab.is_some());
    let ab = maybe_ab.unwrap();
    assert_eq!(ab.byte_length(), 6);
    assert_eq!(
      result.get_backing_store().unwrap().data(),
      ab.get_backing_store().data()
    );
  }
}

#[test]
fn continuation_preserved_embedder_data() {
  let _setup_guard = setup::parallel_test();
  let isolate = &mut v8::Isolate::new(Default::default());
  {
    let scope = &mut v8::HandleScope::new(isolate);
    let context = v8::Context::new(scope, Default::default());
    let scope = &mut v8::ContextScope::new(scope, context);
    let data = scope.get_continuation_preserved_embedder_data();
    assert!(data.is_undefined());

    let value = v8::String::new(scope, "hello").unwrap();
    scope.set_continuation_preserved_embedder_data(value.into());
    let data = scope.get_continuation_preserved_embedder_data();
    assert!(data.is_string());
    assert_eq!(data.to_rust_string_lossy(scope), "hello");

    eval(scope, "b = 2 + 3").unwrap();
    let data = scope.get_continuation_preserved_embedder_data();
    assert!(data.is_string());
    assert_eq!(data.to_rust_string_lossy(scope), "hello");
  }
}

#[test]
fn snapshot_creator() {
  let _setup_guard = setup::sequential_test();
  // First we create the snapshot, there is a single global variable 'a' set to
  // the value 3.
  let isolate_data_index;
  let context_data_index;
  let context_data_index_2;
  let startup_data = {
    let mut snapshot_creator = v8::Isolate::snapshot_creator(None, None);
    {
      let scope = &mut v8::HandleScope::new(&mut snapshot_creator);
      let context = v8::Context::new(scope, Default::default());
      let scope = &mut v8::ContextScope::new(scope, context);
      eval(scope, "b = 2 + 3").unwrap();
      scope.set_default_context(context);
    }

    snapshot_creator
      .create_blob(v8::FunctionCodeHandling::Clear)
      .unwrap()
  };

  let startup_data = {
    let mut snapshot_creator =
      v8::Isolate::snapshot_creator_from_existing_snapshot(
        startup_data,
        None,
        None,
      );
    {
      // Check that the SnapshotCreator isolate has been set up correctly.
      let _ = snapshot_creator.thread_safe_handle();

      let scope = &mut v8::HandleScope::new(&mut snapshot_creator);
      let context = v8::Context::new(scope, Default::default());
      let scope = &mut v8::ContextScope::new(scope, context);
      eval(scope, "a = 1 + 2").unwrap();

      scope.set_default_context(context);

      let n1 = v8::Number::new(scope, 1.0);
      let n2 = v8::Number::new(scope, 2.0);
      let n3 = v8::Number::new(scope, 3.0);
      isolate_data_index = scope.add_isolate_data(n1);
      context_data_index = scope.add_context_data(context, n2);
      context_data_index_2 = scope.add_context_data(context, n3);
    }
    snapshot_creator
      .create_blob(v8::FunctionCodeHandling::Clear)
      .unwrap()
  };
  assert!(startup_data.len() > 0);
  // Now we try to load up the snapshot and check that 'a' has the correct
  // value.
  {
    let params = v8::Isolate::create_params().snapshot_blob(startup_data);
    let isolate = &mut v8::Isolate::new(params);
    {
      let scope = &mut v8::HandleScope::new(isolate);
      let context = v8::Context::new(scope, Default::default());
      let scope = &mut v8::ContextScope::new(scope, context);
      let result = eval(scope, "a === 3").unwrap();
      let true_val = v8::Boolean::new(scope, true).into();
      assert!(result.same_value(true_val));

      let result = eval(scope, "b === 5").unwrap();
      let true_val = v8::Boolean::new(scope, true).into();
      assert!(result.same_value(true_val));

      let isolate_data = scope
        .get_isolate_data_from_snapshot_once::<v8::Value>(isolate_data_index);
      assert!(isolate_data.unwrap() == v8::Number::new(scope, 1.0));
      let no_data_err = scope
        .get_isolate_data_from_snapshot_once::<v8::Value>(isolate_data_index);
      assert!(matches!(no_data_err, Err(v8::DataError::NoData { .. })));

      let context_data = scope
        .get_context_data_from_snapshot_once::<v8::Value>(context_data_index);
      assert!(context_data.unwrap() == v8::Number::new(scope, 2.0));
      let no_data_err = scope
        .get_context_data_from_snapshot_once::<v8::Value>(context_data_index);
      assert!(matches!(no_data_err, Err(v8::DataError::NoData { .. })));

      let bad_type_err = scope
        .get_context_data_from_snapshot_once::<v8::Private>(
          context_data_index_2,
        );
      assert!(matches!(bad_type_err, Err(v8::DataError::BadType { .. })));
      // Ensure we can compile a request for v8::Data
      _ = scope
        .get_context_data_from_snapshot_once::<v8::Data>(context_data_index_2);
    }
  }
}

#[test]
fn snapshot_creator_multiple_contexts() {
  let _setup_guard = setup::sequential_test();
  let startup_data = {
    let mut snapshot_creator = v8::Isolate::snapshot_creator(None, None);
    {
      let mut scope = v8::HandleScope::new(&mut snapshot_creator);
      let context = v8::Context::new(&mut scope, Default::default());
      let scope = &mut v8::ContextScope::new(&mut scope, context);
      eval(scope, "globalThis.__bootstrap = { defaultContextProp: 1};")
        .unwrap();
      {
        let value =
          eval(scope, "globalThis.__bootstrap.defaultContextProp").unwrap();
        let one_val = v8::Number::new(scope, 1.0).into();
        assert!(value.same_value(one_val));
      }
      scope.set_default_context(context);
    }
    {
      let scope = &mut v8::HandleScope::new(&mut snapshot_creator);
      let context = v8::Context::new(scope, Default::default());
      let scope = &mut v8::ContextScope::new(scope, context);
      eval(scope, "globalThis.__bootstrap = { context0Prop: 2 };").unwrap();
      {
        let value = eval(scope, "globalThis.__bootstrap.context0Prop").unwrap();
        let two_val = v8::Number::new(scope, 2.0).into();
        assert!(value.same_value(two_val));
      }
      assert_eq!(0, scope.add_context(context));
    }

    snapshot_creator
      .create_blob(v8::FunctionCodeHandling::Clear)
      .unwrap()
  };

  let startup_data = {
    let mut snapshot_creator =
      v8::Isolate::snapshot_creator_from_existing_snapshot(
        startup_data,
        None,
        None,
      );
    {
      let scope = &mut v8::HandleScope::new(&mut snapshot_creator);
      let context = v8::Context::new(scope, Default::default());
      let scope = &mut v8::ContextScope::new(scope, context);
      {
        let value =
          eval(scope, "globalThis.__bootstrap.defaultContextProp").unwrap();
        let one_val = v8::Number::new(scope, 1.0).into();
        assert!(value.same_value(one_val));
      }
      {
        let value = eval(scope, "globalThis.__bootstrap.context0Prop").unwrap();
        assert!(value.is_undefined());
      }
      {
        eval(scope, "globalThis.__bootstrap.defaultContextProp2 = 3;").unwrap();
        let value =
          eval(scope, "globalThis.__bootstrap.defaultContextProp2").unwrap();
        let three_val = v8::Number::new(scope, 3.0).into();
        assert!(value.same_value(three_val));
      }
      scope.set_default_context(context);
    }
    {
      let scope = &mut v8::HandleScope::new(&mut snapshot_creator);
      let context =
        v8::Context::from_snapshot(scope, 0, Default::default()).unwrap();
      let scope = &mut v8::ContextScope::new(scope, context);
      {
        let value =
          eval(scope, "globalThis.__bootstrap.defaultContextProp").unwrap();
        assert!(value.is_undefined());
      }
      {
        let value = eval(scope, "globalThis.__bootstrap.context0Prop").unwrap();
        let two_val = v8::Number::new(scope, 2.0).into();
        assert!(value.same_value(two_val));
      }
      {
        eval(scope, "globalThis.__bootstrap.context0Prop2 = 4;").unwrap();
        let value =
          eval(scope, "globalThis.__bootstrap.context0Prop2").unwrap();
        let four_val = v8::Number::new(scope, 4.0).into();
        assert!(value.same_value(four_val));
      }
      assert_eq!(scope.add_context(context), 0);
    }
    snapshot_creator
      .create_blob(v8::FunctionCodeHandling::Clear)
      .unwrap()
  };
  {
    let params = v8::Isolate::create_params().snapshot_blob(startup_data);
    let isolate = &mut v8::Isolate::new(params);
    {
      let scope = &mut v8::HandleScope::new(isolate);
      let context = v8::Context::new(scope, Default::default());
      let scope = &mut v8::ContextScope::new(scope, context);
      {
        let value = eval(scope, "globalThis.__bootstrap.context0Prop").unwrap();
        assert!(value.is_undefined());
      }
      {
        let value =
          eval(scope, "globalThis.__bootstrap.context0Prop2").unwrap();
        assert!(value.is_undefined());
      }
      {
        let value =
          eval(scope, "globalThis.__bootstrap.defaultContextProp").unwrap();
        let one_val = v8::Number::new(scope, 1.0).into();
        assert!(value.same_value(one_val));
      }
      {
        let value =
          eval(scope, "globalThis.__bootstrap.defaultContextProp2").unwrap();
        let three_val = v8::Number::new(scope, 3.0).into();
        assert!(value.same_value(three_val));
      }
    }
    {
      let scope = &mut v8::HandleScope::new(isolate);
      let context =
        v8::Context::from_snapshot(scope, 0, Default::default()).unwrap();
      let scope = &mut v8::ContextScope::new(scope, context);
      {
        let value =
          eval(scope, "globalThis.__bootstrap.defaultContextProp").unwrap();
        assert!(value.is_undefined());
      }
      {
        let value =
          eval(scope, "globalThis.__bootstrap.defaultContextProp2").unwrap();
        assert!(value.is_undefined());
      }
      {
        let value = eval(scope, "globalThis.__bootstrap.context0Prop").unwrap();
        let two_val = v8::Number::new(scope, 2.0).into();
        assert!(value.same_value(two_val));
      }
      {
        let value =
          eval(scope, "globalThis.__bootstrap.context0Prop2").unwrap();
        let four_val = v8::Number::new(scope, 4.0).into();
        assert!(value.same_value(four_val));
      }
    }
  }
}

#[test]
fn external_references() {
  let _setup_guard = setup::sequential_test();
  // Allocate externals for the test.
  let external_ptr =
    Box::into_raw(vec![0_u8, 1, 2, 3, 4].into_boxed_slice()) as *mut c_void;
  // Push them to the external reference table.
  let refs = [
    v8::ExternalReference {
      function: fn_callback.map_fn_to(),
    },
    v8::ExternalReference {
      function: fn_callback_external.map_fn_to(),
    },
    v8::ExternalReference {
      pointer: external_ptr,
    },
  ];
  // Exercise the Debug impl
  println!("{refs:?}");
  let refs = v8::ExternalReferences::new(&refs);
  // TODO(piscisaureus): leaking the `ExternalReferences` collection shouldn't
  // be necessary. The reference needs to remain valid for the lifetime of the
  // `SnapshotCreator` or `Isolate` that uses it, which would be the case here
  // even without leaking.
  let refs: &'static v8::ExternalReferences = Box::leak(Box::new(refs));
  // First we create the snapshot, there is a single global variable 'a' set to
  // the value 3.
  let startup_data = {
    let mut snapshot_creator = v8::Isolate::snapshot_creator(Some(refs), None);
    {
      let scope = &mut v8::HandleScope::new(&mut snapshot_creator);
      let context = v8::Context::new(scope, Default::default());
      let scope = &mut v8::ContextScope::new(scope, context);

      // create function using template
      let external = v8::External::new(scope, external_ptr);
      let fn_template = v8::FunctionTemplate::builder(fn_callback_external)
        .data(external.into())
        .build(scope);
      let function = fn_template
        .get_function(scope)
        .expect("Unable to create function");

      let global = context.global(scope);
      let key = v8::String::new(scope, "F").unwrap();
      global.set(scope, key.into(), function.into());

      scope.set_default_context(context);
    }
    snapshot_creator
      .create_blob(v8::FunctionCodeHandling::Clear)
      .unwrap()
  };
  assert!(startup_data.len() > 0);
  // Now we try to load up the snapshot and check that 'a' has the correct
  // value.
  {
    let params = v8::Isolate::create_params()
      .snapshot_blob(startup_data)
      .external_references(&**refs);
    let isolate = &mut v8::Isolate::new(params);
    {
      let scope = &mut v8::HandleScope::new(isolate);
      let context = v8::Context::new(scope, Default::default());
      let scope = &mut v8::ContextScope::new(scope, context);

      let result = eval(scope, "if(F() != 'wrong answer') throw 'boom1'");
      assert!(result.is_none());

      let result = eval(scope, "if(F() != 'Hello callback!') throw 'boom2'");
      assert!(result.is_some());
    }
  }
}

#[test]
fn create_params_snapshot_blob() {
  let static_data = b"abcd";
  let _ = v8::CreateParams::default().snapshot_blob(&static_data[..]);

  let vec_1 = Vec::from(&b"defg"[..]);
  let _ = v8::CreateParams::default().snapshot_blob(vec_1);

  let vec_2 = std::fs::read(file!()).unwrap();
  let _ = v8::CreateParams::default().snapshot_blob(vec_2);

  let arc_slice: std::sync::Arc<[u8]> = std::fs::read(file!()).unwrap().into();
  let _ = v8::CreateParams::default().snapshot_blob(arc_slice.clone());
  let _ = v8::CreateParams::default().snapshot_blob(arc_slice);
}

#[test]
fn uint8_array() {
  let _setup_guard = setup::parallel_test();
  let isolate = &mut v8::Isolate::new(Default::default());
  {
    let scope = &mut v8::HandleScope::new(isolate);
    let context = v8::Context::new(scope, Default::default());
    let scope = &mut v8::ContextScope::new(scope, context);
    let source =
      v8::String::new(scope, "new Uint8Array([23,23,23,23])").unwrap();
    let script = v8::Script::compile(scope, source, None).unwrap();
    source.to_rust_string_lossy(scope);
    let result: v8::Local<v8::ArrayBufferView> =
      script.run(scope).unwrap().try_into().unwrap();
    assert_eq!(result.byte_length(), 4);
    assert_eq!(result.byte_offset(), 0);
    let mut dest = [0; 4];
    let copy_bytes = result.copy_contents(&mut dest);
    assert_eq!(copy_bytes, 4);
    assert_eq!(dest, [23, 23, 23, 23]);
    let maybe_ab = result.buffer(scope);
    assert!(maybe_ab.is_some());
    let ab = maybe_ab.unwrap();
    let uint8_array = v8::Uint8Array::new(scope, ab, 0, 0);
    assert!(uint8_array.is_some());
  }
}

#[test]
fn typed_array_constructors() {
  let _setup_guard = setup::parallel_test();
  let isolate = &mut v8::Isolate::new(Default::default());
  let scope = &mut v8::HandleScope::new(isolate);
  let context = v8::Context::new(scope, Default::default());
  let scope = &mut v8::ContextScope::new(scope, context);

  let ab = v8::ArrayBuffer::new(scope, 8);

  let t = v8::Uint8Array::new(scope, ab, 0, 0).unwrap();
  assert!(t.is_uint8_array());
  assert_eq!(t.length(), 0);

  // Uint8Array::MAX_LENGTH ought to be 1 << 53 - 1 on 64 bits when heap
  // sandbox is disabled.
  #[cfg(target_pointer_width = "64")]
  assert_eq!((1 << 53) - 1, v8::Uint8Array::MAX_LENGTH);

  let t = v8::Uint8ClampedArray::new(scope, ab, 0, 0).unwrap();
  assert!(t.is_uint8_clamped_array());
  assert_eq!(t.length(), 0);

  // Uint8ClampedArray::MAX_LENGTH ought to be 1 << 53 - 1 on 64 bits when
  // heap sandbox is disabled.
  #[cfg(target_pointer_width = "64")]
  assert_eq!((1 << 53) - 1, v8::Uint8ClampedArray::MAX_LENGTH);

  let t = v8::Int8Array::new(scope, ab, 0, 0).unwrap();
  assert!(t.is_int8_array());
  assert_eq!(t.length(), 0);

  // Int8Array::MAX_LENGTH ought to be 1 << 53 - 1 on 64 bits when heap
  // sandbox is disabled.
  #[cfg(target_pointer_width = "64")]
  assert_eq!((1 << 53) - 1, v8::Int8Array::MAX_LENGTH);

  let t = v8::Uint16Array::new(scope, ab, 0, 0).unwrap();
  assert!(t.is_uint16_array());
  assert_eq!(t.length(), 0);

  // Uint16Array::MAX_LENGTH ought to be 1 << 52 - 1 on 64 bits when heap
  // sandbox is disabled.
  #[cfg(target_pointer_width = "64")]
  assert_eq!((1 << 52) - 1, v8::Uint16Array::MAX_LENGTH);

  let t = v8::Int16Array::new(scope, ab, 0, 0).unwrap();
  assert!(t.is_int16_array());
  assert_eq!(t.length(), 0);

  // Int16Array::MAX_LENGTH ought to be 1 << 52 - 1 on 64 bits when heap
  // sandbox is disabled.
  #[cfg(target_pointer_width = "64")]
  assert_eq!((1 << 52) - 1, v8::Int16Array::MAX_LENGTH);

  let t = v8::Uint32Array::new(scope, ab, 0, 0).unwrap();
  assert!(t.is_uint32_array());
  assert_eq!(t.length(), 0);

  // Uint32Array::MAX_LENGTH ought to be 1 << 51 - 1 on 64 bits when heap
  // sandbox is disabled.
  #[cfg(target_pointer_width = "64")]
  assert_eq!((1 << 51) - 1, v8::Uint32Array::MAX_LENGTH);

  let t = v8::Int32Array::new(scope, ab, 0, 0).unwrap();
  assert!(t.is_int32_array());
  assert_eq!(t.length(), 0);

  // Int32Array::MAX_LENGTH ought to be 1 << 51 - 1 on 64 bits when heap
  // sandbox is disabled.
  #[cfg(target_pointer_width = "64")]
  assert_eq!((1 << 51) - 1, v8::Int32Array::MAX_LENGTH);

  let t = v8::Float32Array::new(scope, ab, 0, 0).unwrap();
  assert!(t.is_float32_array());
  assert_eq!(t.length(), 0);

  // Float32Array::MAX_LENGTH ought to be 1 << 51 - 1 on 64 bits when heap
  // sandbox is disabled.
  #[cfg(target_pointer_width = "64")]
  assert_eq!((1 << 51) - 1, v8::Float32Array::MAX_LENGTH);

  let t = v8::Float64Array::new(scope, ab, 0, 0).unwrap();
  assert!(t.is_float64_array());
  assert_eq!(t.length(), 0);

  // Float64Array::MAX_LENGTH ought to be 1 << 50 - 1 on 64 bits when heap
  // sandbox is disabled.
  #[cfg(target_pointer_width = "64")]
  assert_eq!((1 << 50) - 1, v8::Float64Array::MAX_LENGTH);

  let t = v8::BigUint64Array::new(scope, ab, 0, 0).unwrap();
  assert!(t.is_big_uint64_array());
  assert_eq!(t.length(), 0);

  // BigUint64Array::MAX_LENGTH ought to be 1 << 50 - 1 on 64 bits when heap
  // sandbox is disabled.
  #[cfg(target_pointer_width = "64")]
  assert_eq!((1 << 50) - 1, v8::BigUint64Array::MAX_LENGTH);

  let t = v8::BigInt64Array::new(scope, ab, 0, 0).unwrap();
  assert!(t.is_big_int64_array());
  assert_eq!(t.length(), 0);

  // BigInt64Array::MAX_LENGTH ought to be 1 << 50 - 1 on 64 bits when heap
  // sandbox is disabled.
  #[cfg(target_pointer_width = "64")]
  assert_eq!((1 << 50) - 1, v8::BigInt64Array::MAX_LENGTH);

  // TypedArray::MAX_BYTE_LENGTH ought to be 1 << 53 - 1 on 64 bits when heap
  // sandbox is disabled.
  #[cfg(target_pointer_width = "64")]
  assert_eq!((1 << 53) - 1, v8::TypedArray::MAX_BYTE_LENGTH);

  // TypedArray::MAX_BYTE_LENGTH ought to be >= 2^28 < 2^30 in 32 bits
  #[cfg(target_pointer_width = "32")]
  assert!(((2 << 28)..(2 << 30)).contains(&v8::TypedArray::MAX_BYTE_LENGTH));

  // v8::ArrayBuffer::new raises a fatal if the length is > kMaxLength, so we test this behavior
  // through the JS side of things, where a non-fatal RangeError is thrown in such cases.
  {
    let scope = &mut v8::TryCatch::new(scope);
    eval(
      scope,
      &format!("new Uint8Array({})", v8::Uint8Array::MAX_LENGTH + 1),
    );
    // Array is too big (> max_length) - expecting this threw a RangeError
    assert!(scope.has_caught());
  }
}

#[test]
fn dynamic_import() {
  let _setup_guard = setup::parallel_test();
  let isolate = &mut v8::Isolate::new(Default::default());

  static CALL_COUNT: AtomicUsize = AtomicUsize::new(0);

  fn dynamic_import_cb<'s>(
    scope: &mut v8::HandleScope<'s>,
    _host_defined_options: v8::Local<'s, v8::Data>,
    _resource_name: v8::Local<'s, v8::Value>,
    specifier: v8::Local<'s, v8::String>,
    _import_assertions: v8::Local<'s, v8::FixedArray>,
  ) -> Option<v8::Local<'s, v8::Promise>> {
    assert!(
      specifier.strict_equals(v8::String::new(scope, "bar.js").unwrap().into())
    );
    let e = v8::String::new(scope, "boom").unwrap();
    scope.throw_exception(e.into());
    CALL_COUNT.fetch_add(1, Ordering::SeqCst);
    None
  }
  isolate.set_host_import_module_dynamically_callback(dynamic_import_cb);

  {
    let scope = &mut v8::HandleScope::new(isolate);
    let context = v8::Context::new(scope, Default::default());
    let scope = &mut v8::ContextScope::new(scope, context);

    let result = eval(
      scope,
      "(async function () {\n\
         let x = await import('bar.js');\n\
       })();",
    );
    assert!(result.is_some());
    assert_eq!(CALL_COUNT.load(Ordering::SeqCst), 1);
  }
}

#[test]
fn shared_array_buffer() {
  let _setup_guard = setup::parallel_test();
  let isolate = &mut v8::Isolate::new(Default::default());
  {
    let scope = &mut v8::HandleScope::new(isolate);
    let context = v8::Context::new(scope, Default::default());
    let scope = &mut v8::ContextScope::new(scope, context);

    let sab = v8::SharedArrayBuffer::new(scope, 16).unwrap();
    let shared_bs_1 = sab.get_backing_store();
    shared_bs_1[5].set(12);
    shared_bs_1[12].set(52);

    let global = context.global(scope);
    let key = v8::String::new(scope, "shared").unwrap();
    let r = global
      .create_data_property(scope, key.into(), sab.into())
      .unwrap();
    assert!(r);
    let source = v8::String::new(
      scope,
      r"sharedBytes = new Uint8Array(shared);
        sharedBytes[2] = 16;
        sharedBytes[14] = 62;
        sharedBytes[5] + sharedBytes[12]",
    )
    .unwrap();
    let script = v8::Script::compile(scope, source, None).unwrap();

    let result: v8::Local<v8::Integer> =
      script.run(scope).unwrap().try_into().unwrap();
    assert_eq!(result.value(), 64);
    assert_eq!(shared_bs_1[2].get(), 16);
    assert_eq!(shared_bs_1[14].get(), 62);

    let data: Box<[u8]> = vec![0, 1, 2, 3, 4, 5, 6, 7, 8, 9].into_boxed_slice();
    let bs = v8::SharedArrayBuffer::new_backing_store_from_boxed_slice(data);
    assert_eq!(bs.byte_length(), 10);
    assert!(bs.is_shared());

    let shared_bs_2 = bs.make_shared();
    assert_eq!(shared_bs_2.byte_length(), 10);
    assert!(shared_bs_2.is_shared());

    let ab = v8::SharedArrayBuffer::with_backing_store(scope, &shared_bs_2);
    let shared_bs_3 = ab.get_backing_store();
    assert_eq!(shared_bs_3.byte_length(), 10);
    assert_eq!(shared_bs_3[0].get(), 0);
    assert_eq!(shared_bs_3[9].get(), 9);

    // Empty
    let ab = v8::SharedArrayBuffer::empty(scope);
    assert_eq!(ab.byte_length(), 0);
    assert!(ab.get_backing_store().is_shared());
  }
}

#[test]
fn typeof_checker() {
  let _setup_guard = setup::parallel_test();

  let isolate = &mut v8::Isolate::new(Default::default());
  let scope = &mut v8::HandleScope::new(isolate);
  let context = v8::Context::new(scope, Default::default());
  let scope = &mut v8::ContextScope::new(scope, context);

  let value_1 = eval(scope, "").unwrap();
  let type_of = value_1.type_of(scope);
  let value_2 = eval(scope, "").unwrap();
  let type_of_2 = value_2.type_of(scope);
  assert_eq!(type_of, type_of_2);
  let value_3 = eval(scope, "1").unwrap();
  let type_of_3 = value_3.type_of(scope);
  assert_ne!(type_of_2, type_of_3);
}

#[test]
#[allow(clippy::cognitive_complexity)]
#[allow(clippy::eq_op)]
fn value_checker() {
  let _setup_guard = setup::parallel_test();
  let isolate = &mut v8::Isolate::new(Default::default());
  {
    let scope = &mut v8::HandleScope::new(isolate);
    let context = v8::Context::new(scope, Default::default());
    let scope = &mut v8::ContextScope::new(scope, context);

    let value = eval(scope, "undefined").unwrap();
    assert!(value.is_undefined());
    assert!(value.is_null_or_undefined());
    assert!(value == value);
    assert!(value == v8::Local::<v8::Primitive>::try_from(value).unwrap());
    assert!(value == v8::undefined(scope));
    assert!(value != v8::null(scope));
    assert!(value != v8::Boolean::new(scope, false));
    assert!(value != v8::Integer::new(scope, 0));

    let value = eval(scope, "null").unwrap();
    assert!(value.is_null());
    assert!(value.is_null_or_undefined());
    assert!(value == value);
    assert!(value == v8::Local::<v8::Primitive>::try_from(value).unwrap());
    assert!(value == v8::null(scope));
    assert!(value == v8::Global::new(scope, value));
    assert!(v8::Global::new(scope, value) == v8::Global::new(scope, value));
    assert!(v8::Global::new(scope, value) == v8::null(scope));
    assert!(value != v8::undefined(scope));
    assert!(value != v8::Boolean::new(scope, false));
    assert!(value != v8::Integer::new(scope, 0));
    assert!(value.to_boolean(scope) == v8::Boolean::new(scope, false));
    assert!(!value.boolean_value(scope));

    let value = eval(scope, "true").unwrap();
    assert!(value.is_boolean());
    assert!(value.is_true());
    assert!(!value.is_false());
    assert!(value == value);
    assert!(value == v8::Local::<v8::Boolean>::try_from(value).unwrap());
    assert!(value == v8::Boolean::new(scope, true));
    assert!(value == v8::Global::new(scope, value));
    assert!(v8::Global::new(scope, value) == v8::Global::new(scope, value));
    assert!(v8::Global::new(scope, value) == eval(scope, "!false").unwrap());
    assert!(v8::Global::new(scope, value) != eval(scope, "1").unwrap());
    assert!(value != v8::Boolean::new(scope, false));
    assert!(value.boolean_value(scope));

    let value = eval(scope, "false").unwrap();
    assert!(value.is_boolean());
    assert!(!value.is_true());
    assert!(value.is_false());
    assert!(value == value);
    assert!(value == v8::Local::<v8::Boolean>::try_from(value).unwrap());
    assert!(value == v8::Boolean::new(scope, false));
    assert!(value == v8::Global::new(scope, value));
    assert!(v8::Global::new(scope, value) == v8::Global::new(scope, value));
    assert!(v8::Global::new(scope, value) == eval(scope, "!true").unwrap());
    assert!(v8::Global::new(scope, value) != eval(scope, "0").unwrap());
    assert!(value != v8::Boolean::new(scope, true));
    assert!(value != v8::null(scope));
    assert!(value != v8::undefined(scope));
    assert!(value != v8::Integer::new(scope, 0));
    assert!(!value.boolean_value(scope));

    let value = eval(scope, "'name'").unwrap();
    assert!(value.is_name());
    assert!(value.is_string());
    assert!(value == value);
    assert!(value == v8::Local::<v8::String>::try_from(value).unwrap());
    assert!(value == v8::String::new(scope, "name").unwrap());
    assert!(value != v8::String::new(scope, "name\0").unwrap());
    assert!(value != v8::Object::new(scope));
    assert!(value.to_boolean(scope) == v8::Boolean::new(scope, true));
    assert!(value.boolean_value(scope));

    let value = eval(scope, "Symbol()").unwrap();
    assert!(value.is_name());
    assert!(value.is_symbol());
    assert!(value == value);
    assert!(value == v8::Local::<v8::Symbol>::try_from(value).unwrap());
    assert!(value == v8::Global::new(scope, value));
    assert!(v8::Global::new(scope, value) == v8::Global::new(scope, value));
    assert!(value != eval(scope, "Symbol()").unwrap());
    assert!(v8::Global::new(scope, value) != eval(scope, "Symbol()").unwrap());

    let value = eval(scope, "() => 0").unwrap();
    assert!(value.is_function());
    assert!(value == value);
    assert!(value == v8::Local::<v8::Function>::try_from(value).unwrap());
    assert!(value == v8::Global::new(scope, value));
    assert!(v8::Global::new(scope, value) == v8::Global::new(scope, value));
    assert!(value != eval(scope, "() => 0").unwrap());
    assert!(v8::Global::new(scope, value) != eval(scope, "() => 0").unwrap());

    let value = eval(scope, "async () => 0").unwrap();
    assert!(value.is_async_function());
    assert!(value == value);
    assert!(value == v8::Local::<v8::Function>::try_from(value).unwrap());
    assert!(v8::Global::new(scope, value) == v8::Global::new(scope, value));
    assert!(value != v8::Object::new(scope));
    assert!(v8::Global::new(scope, value) != v8::Object::new(scope));

    let value = eval(scope, "[]").unwrap();
    assert!(value.is_array());
    assert!(value == value);
    assert!(value == v8::Local::<v8::Array>::try_from(value).unwrap());
    assert!(value != v8::Array::new(scope, 0));

    let value = eval(scope, "9007199254740995n").unwrap();
    assert!(value.is_big_int());
    assert!(value.to_big_int(scope).is_some());
    assert!(value == value);
    assert!(value == v8::Local::<v8::BigInt>::try_from(value).unwrap());
    assert!(value == eval(scope, "1801439850948199n * 5n").unwrap());
    assert!(value != eval(scope, "1801439850948199 * 5").unwrap());
    let detail_string = value.to_detail_string(scope).unwrap();
    let detail_string = detail_string.to_rust_string_lossy(scope);
    assert_eq!("9007199254740995", detail_string);

    let value = eval(scope, "123").unwrap();
    assert!(value.is_number());
    assert!(value.is_int32());
    assert!(value.is_uint32());
    assert!(value == value);
    assert!(value == v8::Local::<v8::Number>::try_from(value).unwrap());
    assert!(value == v8::Integer::new(scope, 123));
    assert!(value == v8::Number::new(scope, 123f64));
    assert!(value == value.to_int32(scope).unwrap());
    assert!(value != value.to_string(scope).unwrap());
    assert_eq!(123, value.to_uint32(scope).unwrap().value());
    assert_eq!(123, value.to_int32(scope).unwrap().value());
    assert_eq!(123, value.to_integer(scope).unwrap().value());
    assert_eq!(123, value.integer_value(scope).unwrap());
    assert_eq!(123, value.uint32_value(scope).unwrap());
    assert_eq!(123, value.int32_value(scope).unwrap());

    let value = eval(scope, "12.3").unwrap();
    assert!(value.is_number());
    assert!(!value.is_int32());
    assert!(!value.is_uint32());
    assert!(value == value);
    assert!(value == v8::Local::<v8::Number>::try_from(value).unwrap());
    assert!(value == v8::Number::new(scope, 12.3f64));
    assert!(value != value.to_integer(scope).unwrap());
    assert!(12.3 - value.number_value(scope).unwrap() < 0.00001);

    let value = eval(scope, "-123").unwrap();
    assert!(value.is_number());
    assert!(value.is_int32());
    assert!(!value.is_uint32());
    assert!(value == value);
    assert!(value == v8::Local::<v8::Int32>::try_from(value).unwrap());
    assert!(value == v8::Integer::new(scope, -123));
    assert!(value == v8::Number::new(scope, -123f64));
    assert!(value != v8::String::new(scope, "-123").unwrap());
    assert!(
      value
        == v8::Integer::new_from_unsigned(scope, -123i32 as u32)
          .to_int32(scope)
          .unwrap()
    );
    // The following test does not pass. This appears to be a V8 bug.
    // assert!(value != value.to_uint32(scope).unwrap());

    let value = eval(scope, "NaN").unwrap();
    assert!(value.is_number());
    assert!(!value.is_int32());
    assert!(!value.is_uint32());
    assert!(!value.strict_equals(value));
    assert!(
      value.to_string(scope).unwrap() == v8::String::new(scope, "NaN").unwrap()
    );

    let value = eval(scope, "({})").unwrap();
    assert!(value.is_object());
    assert!(value == value);
    assert!(value == v8::Local::<v8::Object>::try_from(value).unwrap());
    assert!(value == v8::Global::new(scope, value));
    assert!(v8::Global::new(scope, value) == v8::Global::new(scope, value));
    assert!(value != v8::Object::new(scope));
    assert!(v8::Global::new(scope, value) != v8::Object::new(scope));

    let value = eval(scope, "new Date()").unwrap();
    assert!(value.is_date());
    assert!(value == value);
    assert!(value == v8::Local::<v8::Date>::try_from(value).unwrap());
    assert!(value != eval(scope, "new Date()").unwrap());

    let value = eval(scope, "(function(){return arguments})()").unwrap();
    assert!(value.is_arguments_object());
    assert!(value == value);
    assert!(value == v8::Local::<v8::Object>::try_from(value).unwrap());
    assert!(value != v8::Object::new(scope));

    let value = eval(scope, "new Promise(function(){})").unwrap();
    assert!(value.is_promise());
    assert!(value == value);
    assert!(value == v8::Local::<v8::Promise>::try_from(value).unwrap());
    assert!(value != v8::Object::new(scope));

    let value = eval(scope, "new Map()").unwrap();
    assert!(value.is_map());
    assert!(value == value);
    assert!(value == v8::Local::<v8::Map>::try_from(value).unwrap());
    assert!(value != v8::Object::new(scope));

    let value = eval(scope, "new Set").unwrap();
    assert!(value.is_set());
    assert!(value == value);
    assert!(value == v8::Local::<v8::Set>::try_from(value).unwrap());
    assert!(value != v8::Object::new(scope));

    let value = eval(scope, "new Map().entries()").unwrap();
    assert!(value.is_map_iterator());
    assert!(value == value);
    assert!(value == v8::Local::<v8::Object>::try_from(value).unwrap());
    assert!(value != v8::Object::new(scope));

    let value = eval(scope, "new Set().entries()").unwrap();
    assert!(value.is_set_iterator());
    assert!(value == value);
    assert!(value == v8::Local::<v8::Object>::try_from(value).unwrap());
    assert!(value != v8::Object::new(scope));

    let value = eval(
      scope,
      r#"
    function* values() {
      for (var i = 0; i < arguments.length; i++) {
        yield arguments[i];
      }
    }
    values(1, 2, 3)"#,
    )
    .unwrap();
    assert!(value.is_generator_object());
    assert!(value == value);
    assert!(value == v8::Local::<v8::Object>::try_from(value).unwrap());
    assert!(value != v8::Object::new(scope));

    let value = eval(scope, "new WeakMap()").unwrap();
    assert!(value.is_weak_map());
    assert!(value == value);
    assert!(value == v8::Local::<v8::Object>::try_from(value).unwrap());
    assert!(value != v8::Object::new(scope));

    let value = eval(scope, "new WeakSet()").unwrap();
    assert!(value.is_weak_set());
    assert!(value == value);
    assert!(value == v8::Local::<v8::Object>::try_from(value).unwrap());
    assert!(value != v8::Object::new(scope));

    let value = eval(scope, "new ArrayBuffer(8)").unwrap();
    assert!(value.is_array_buffer());
    assert!(value == value);
    assert!(value == v8::Local::<v8::ArrayBuffer>::try_from(value).unwrap());
    assert!(value != v8::Object::new(scope));

    let value = eval(scope, "new Uint8Array([])").unwrap();
    assert!(value.is_uint8_array());
    assert!(value.is_array_buffer_view());
    assert!(value.is_typed_array());
    assert!(value == value);
    assert!(value == v8::Local::<v8::Uint8Array>::try_from(value).unwrap());
    assert!(value != v8::Object::new(scope));

    let value = eval(scope, "new Uint8ClampedArray([])").unwrap();
    assert!(value.is_uint8_clamped_array());
    assert!(value.is_array_buffer_view());
    assert!(value.is_typed_array());
    assert!(value == value);
    assert!(
      value == v8::Local::<v8::Uint8ClampedArray>::try_from(value).unwrap()
    );
    assert!(value != v8::Object::new(scope));

    let value = eval(scope, "new Int8Array([])").unwrap();
    assert!(value.is_int8_array());
    assert!(value.is_array_buffer_view());
    assert!(value.is_typed_array());
    assert!(value == value);
    assert!(value == v8::Local::<v8::Int8Array>::try_from(value).unwrap());
    assert!(value != v8::Object::new(scope));

    let value = eval(scope, "new Uint16Array([])").unwrap();
    assert!(value.is_uint16_array());
    assert!(value.is_array_buffer_view());
    assert!(value.is_typed_array());
    assert!(value == value);
    assert!(value == v8::Local::<v8::Uint16Array>::try_from(value).unwrap());
    assert!(value != v8::Object::new(scope));

    let value = eval(scope, "new Int16Array([])").unwrap();
    assert!(value.is_int16_array());
    assert!(value.is_array_buffer_view());
    assert!(value.is_typed_array());
    assert!(value == value);
    assert!(value == v8::Local::<v8::Int16Array>::try_from(value).unwrap());
    assert!(value != v8::Object::new(scope));

    let value = eval(scope, "new Uint32Array([])").unwrap();
    assert!(value.is_uint32_array());
    assert!(value.is_array_buffer_view());
    assert!(value.is_typed_array());
    assert!(value == value);
    assert!(value == v8::Local::<v8::Uint32Array>::try_from(value).unwrap());
    assert!(value != v8::Object::new(scope));

    let value = eval(scope, "new Int32Array([])").unwrap();
    assert!(value.is_int32_array());
    assert!(value.is_array_buffer_view());
    assert!(value.is_typed_array());
    assert!(value == value);
    assert!(value == v8::Local::<v8::Int32Array>::try_from(value).unwrap());
    assert!(value != v8::Object::new(scope));

    let value = eval(scope, "new Float32Array([])").unwrap();
    assert!(value.is_float32_array());
    assert!(value.is_array_buffer_view());
    assert!(value.is_typed_array());
    assert!(value == value);
    assert!(value == v8::Local::<v8::Float32Array>::try_from(value).unwrap());
    assert!(value != v8::Object::new(scope));

    let value = eval(scope, "new Float64Array([])").unwrap();
    assert!(value.is_float64_array());
    assert!(value.is_array_buffer_view());
    assert!(value.is_typed_array());
    assert!(value == value);
    assert!(value == v8::Local::<v8::Float64Array>::try_from(value).unwrap());
    assert!(value != v8::Object::new(scope));

    let value = eval(scope, "new BigInt64Array([])").unwrap();
    assert!(value.is_big_int64_array());
    assert!(value.is_array_buffer_view());
    assert!(value.is_typed_array());
    assert!(value == value);
    assert!(value == v8::Local::<v8::BigInt64Array>::try_from(value).unwrap());
    assert!(value != v8::Object::new(scope));

    let value = eval(scope, "new BigUint64Array([])").unwrap();
    assert!(value.is_big_uint64_array());
    assert!(value.is_array_buffer_view());
    assert!(value.is_typed_array());
    assert!(value == value);
    assert!(value == v8::Local::<v8::BigUint64Array>::try_from(value).unwrap());
    assert!(value != v8::Object::new(scope));

    let value = eval(scope, "new SharedArrayBuffer(64)").unwrap();
    assert!(value.is_shared_array_buffer());
    assert!(value == value);
    assert!(
      value == v8::Local::<v8::SharedArrayBuffer>::try_from(value).unwrap()
    );
    assert!(value != v8::Object::new(scope));

    let value = eval(scope, "new Proxy({},{})").unwrap();
    assert!(value.is_proxy());
    assert!(value == value);
    assert!(value == v8::Local::<v8::Proxy>::try_from(value).unwrap());
    assert!(value != v8::Object::new(scope));

    // Other checker, Just check if it can be called
    value.is_external();
    value.is_module_namespace_object();
    value.is_wasm_module_object();
  }
}

#[test]
fn try_from_data() {
  let _setup_guard = setup::parallel_test();

  let isolate = &mut v8::Isolate::new(Default::default());
  let scope = &mut v8::HandleScope::new(isolate);
  let context = v8::Context::new(scope, Default::default());
  let scope = &mut v8::ContextScope::new(scope, context);

  let mut module_source = mock_source(scope, "answer.js", "fail()");
  let function_callback =
    |_: &mut v8::HandleScope,
     _: v8::FunctionCallbackArguments,
     _: v8::ReturnValue<v8::Value>| { unreachable!() };

  let function_template = v8::FunctionTemplate::new(scope, function_callback);
  let d: v8::Local<v8::Data> = function_template.into();
  assert!(d.is_function_template());
  assert!(!d.is_module());
  assert!(!d.is_object_template());
  assert!(!d.is_private());
  assert!(!d.is_value());
  assert!(
    v8::Local::<v8::FunctionTemplate>::try_from(d).unwrap()
      == function_template
  );

  let module =
    v8::script_compiler::compile_module(scope, &mut module_source).unwrap();
  let d: v8::Local<v8::Data> = module.into();
  assert!(!d.is_function_template());
  assert!(d.is_module());
  assert!(!d.is_object_template());
  assert!(!d.is_private());
  assert!(!d.is_value());
  assert!(v8::Local::<v8::Module>::try_from(d).unwrap() == module);

  let object_template = v8::ObjectTemplate::new(scope);
  let d: v8::Local<v8::Data> = object_template.into();
  assert!(!d.is_function_template());
  assert!(!d.is_module());
  assert!(d.is_object_template());
  assert!(!d.is_private());
  assert!(!d.is_value());
  assert!(
    v8::Local::<v8::ObjectTemplate>::try_from(d).unwrap() == object_template
  );

  let p: v8::Local<v8::Data> = v8::Private::new(scope, None).into();
  assert!(!p.is_function_template());
  assert!(!p.is_module());
  assert!(!p.is_object_template());
  assert!(p.is_private());
  assert!(!p.is_value());

  let values: &[v8::Local<v8::Value>] = &[
    v8::null(scope).into(),
    v8::undefined(scope).into(),
    v8::BigInt::new_from_u64(scope, 1337).into(),
    v8::Boolean::new(scope, true).into(),
    v8::Function::new(scope, function_callback).unwrap().into(),
    v8::Number::new(scope, 42.0).into(),
    v8::Object::new(scope).into(),
    v8::Symbol::new(scope, None).into(),
    v8::String::new(scope, "hello").unwrap().into(),
  ];
  for &v in values {
    let d: v8::Local<v8::Data> = v.into();
    assert!(!d.is_function_template());
    assert!(!d.is_module());
    assert!(!d.is_object_template());
    assert!(!d.is_private());
    assert!(d.is_value());
    assert!(v8::Local::<v8::Value>::try_from(d).unwrap() == v);
  }
}

#[test]
fn try_from_value() {
  let _setup_guard = setup::parallel_test();
  let isolate = &mut v8::Isolate::new(Default::default());
  {
    let scope = &mut v8::HandleScope::new(isolate);
    let context = v8::Context::new(scope, Default::default());
    let scope = &mut v8::ContextScope::new(scope, context);

    {
      let value: v8::Local<v8::Value> = v8::undefined(scope).into();
      let _primitive = v8::Local::<v8::Primitive>::try_from(value).unwrap();
      assert!(matches!(
        v8::Local::<v8::Object>::try_from(value),
        Err(v8::DataError::BadType { expected, .. })
          if expected == type_name::<v8::Object>()
      ));
      assert!(matches!(
        v8::Local::<v8::Int32>::try_from(value),
        Err(v8::DataError::BadType { expected, .. })
          if expected == type_name::<v8::Int32>()
      ));
    }

    {
      let value: v8::Local<v8::Value> = v8::Boolean::new(scope, true).into();
      let primitive = v8::Local::<v8::Primitive>::try_from(value).unwrap();
      let _boolean = v8::Local::<v8::Boolean>::try_from(value).unwrap();
      let _boolean = v8::Local::<v8::Boolean>::try_from(primitive).unwrap();
      assert!(matches!(
        v8::Local::<v8::String>::try_from(value),
        Err(v8::DataError::BadType { expected, .. })
          if expected == type_name::<v8::String>()
      ));
      assert!(matches!(
        v8::Local::<v8::Number>::try_from(primitive),
        Err(v8::DataError::BadType { expected, .. })
          if expected == type_name::<v8::Number>()
      ));
    }

    {
      let value: v8::Local<v8::Value> = v8::Number::new(scope, -1234f64).into();
      let primitive = v8::Local::<v8::Primitive>::try_from(value).unwrap();
      let _number = v8::Local::<v8::Number>::try_from(value).unwrap();
      let number = v8::Local::<v8::Number>::try_from(primitive).unwrap();
      let _integer = v8::Local::<v8::Integer>::try_from(value).unwrap();
      let _integer = v8::Local::<v8::Integer>::try_from(primitive).unwrap();
      let integer = v8::Local::<v8::Integer>::try_from(number).unwrap();
      let _int32 = v8::Local::<v8::Int32>::try_from(value).unwrap();
      let _int32 = v8::Local::<v8::Int32>::try_from(primitive).unwrap();
      let _int32 = v8::Local::<v8::Int32>::try_from(integer).unwrap();
      let _int32 = v8::Local::<v8::Int32>::try_from(number).unwrap();
      assert!(matches!(
        v8::Local::<v8::String>::try_from(value),
        Err(v8::DataError::BadType { expected, .. })
          if expected == type_name::<v8::String>()
      ));
      assert!(matches!(
        v8::Local::<v8::Boolean>::try_from(primitive),
        Err(v8::DataError::BadType { expected, .. })
          if expected == type_name::<v8::Boolean>()
      ));
      assert!(matches!(
        v8::Local::<v8::Uint32>::try_from(integer),
        Err(v8::DataError::BadType { expected, .. })
          if expected == type_name::<v8::Uint32>()
      ));
    }

    {
      let value: v8::Local<v8::Value> = eval(scope, "(() => {})").unwrap();
      let object = v8::Local::<v8::Object>::try_from(value).unwrap();
      let _function = v8::Local::<v8::Function>::try_from(value).unwrap();
      let _function = v8::Local::<v8::Function>::try_from(object).unwrap();
      assert!(matches!(
        v8::Local::<v8::Primitive>::try_from(value),
        Err(v8::DataError::BadType { expected, .. })
          if expected == type_name::<v8::Primitive>()
      ));
      assert!(matches!(
        v8::Local::<v8::BigInt>::try_from(value),
        Err(v8::DataError::BadType { expected, .. })
          if expected == type_name::<v8::BigInt>()
      ));
      assert!(matches!(
        v8::Local::<v8::NumberObject>::try_from(value),
        Err(v8::DataError::BadType { expected, .. })
          if expected == type_name::<v8::NumberObject>()
      ));
      assert!(matches!(
        v8::Local::<v8::NumberObject>::try_from(object),
        Err(v8::DataError::BadType { expected, .. })
          if expected == type_name::<v8::NumberObject>()
      ));
      assert!(matches!(
        v8::Local::<v8::Set>::try_from(value),
        Err(v8::DataError::BadType { expected, .. })
          if expected == type_name::<v8::Set>()
      ));
      assert!(matches!(
        v8::Local::<v8::Set>::try_from(object),
        Err(v8::DataError::BadType { expected, .. })
          if expected == type_name::<v8::Set>()
      ));
    }
  }
}

struct ClientCounter {
  base: v8::inspector::V8InspectorClientBase,
  count_run_message_loop_on_pause: usize,
  count_quit_message_loop_on_pause: usize,
  count_run_if_waiting_for_debugger: usize,
  count_generate_unique_id: i64,
}

impl ClientCounter {
  fn new() -> Self {
    Self {
      base: v8::inspector::V8InspectorClientBase::new::<Self>(),
      count_run_message_loop_on_pause: 0,
      count_quit_message_loop_on_pause: 0,
      count_run_if_waiting_for_debugger: 0,
      count_generate_unique_id: 0,
    }
  }
}

impl v8::inspector::V8InspectorClientImpl for ClientCounter {
  fn base(&self) -> &v8::inspector::V8InspectorClientBase {
    &self.base
  }

  fn base_mut(&mut self) -> &mut v8::inspector::V8InspectorClientBase {
    &mut self.base
  }

  unsafe fn base_ptr(
    this: *const Self,
  ) -> *const v8::inspector::V8InspectorClientBase
  where
    Self: Sized,
  {
    unsafe { addr_of!((*this).base) }
  }

  fn run_message_loop_on_pause(&mut self, context_group_id: i32) {
    assert_eq!(context_group_id, 1);
    self.count_run_message_loop_on_pause += 1;
  }

  fn quit_message_loop_on_pause(&mut self) {
    self.count_quit_message_loop_on_pause += 1;
  }

  fn run_if_waiting_for_debugger(&mut self, context_group_id: i32) {
    assert_eq!(context_group_id, 1);
    self.count_run_message_loop_on_pause += 1;
  }

  fn generate_unique_id(&mut self) -> i64 {
    self.count_generate_unique_id += 1;
    self.count_generate_unique_id
  }
}

struct ChannelCounter {
  base: v8::inspector::ChannelBase,
  count_send_response: usize,
  count_send_notification: usize,
  notifications: Vec<String>,
  count_flush_protocol_notifications: usize,
}

impl ChannelCounter {
  pub fn new() -> Self {
    Self {
      base: v8::inspector::ChannelBase::new::<Self>(),
      count_send_response: 0,
      count_send_notification: 0,
      notifications: vec![],
      count_flush_protocol_notifications: 0,
    }
  }
}

impl v8::inspector::ChannelImpl for ChannelCounter {
  fn base(&self) -> &v8::inspector::ChannelBase {
    &self.base
  }
  fn base_mut(&mut self) -> &mut v8::inspector::ChannelBase {
    &mut self.base
  }
  unsafe fn base_ptr(_this: *const Self) -> *const ChannelBase
  where
    Self: Sized,
  {
    unsafe { addr_of!((*_this).base) }
  }
  fn send_response(
    &mut self,
    call_id: i32,
    message: v8::UniquePtr<v8::inspector::StringBuffer>,
  ) {
    println!(
      "send_response call_id {} message {}",
      call_id,
      message.unwrap().string()
    );
    self.count_send_response += 1;
  }
  fn send_notification(
    &mut self,
    message: v8::UniquePtr<v8::inspector::StringBuffer>,
  ) {
    let msg = message.unwrap().string().to_string();
    println!("send_notification message {}", msg);
    self.count_send_notification += 1;
    self.notifications.push(msg);
  }
  fn flush_protocol_notifications(&mut self) {
    self.count_flush_protocol_notifications += 1;
  }
}

#[test]
fn inspector_can_dispatch_method() {
  use v8::inspector::*;

  let message = String::from("Runtime.enable");
  let message = &message.into_bytes()[..];
  let string_view = StringView::from(message);
  assert!(V8InspectorSession::can_dispatch_method(string_view));

  let message = String::from("Debugger.enable");
  let message = &message.into_bytes()[..];
  let string_view = StringView::from(message);
  assert!(V8InspectorSession::can_dispatch_method(string_view));

  let message = String::from("Profiler.enable");
  let message = &message.into_bytes()[..];
  let string_view = StringView::from(message);
  assert!(V8InspectorSession::can_dispatch_method(string_view));

  let message = String::from("HeapProfiler.enable");
  let message = &message.into_bytes()[..];
  let string_view = StringView::from(message);
  assert!(V8InspectorSession::can_dispatch_method(string_view));

  let message = String::from("Console.enable");
  let message = &message.into_bytes()[..];
  let string_view = StringView::from(message);
  assert!(V8InspectorSession::can_dispatch_method(string_view));

  let message = String::from("Schema.getDomains");
  let message = &message.into_bytes()[..];
  let string_view = StringView::from(message);
  assert!(V8InspectorSession::can_dispatch_method(string_view));

  let message = String::from("Foo.enable");
  let message = &message.into_bytes()[..];
  let string_view = StringView::from(message);
  assert!(!V8InspectorSession::can_dispatch_method(string_view));

  let message = String::from("Bar.enable");
  let message = &message.into_bytes()[..];
  let string_view = StringView::from(message);
  assert!(!V8InspectorSession::can_dispatch_method(string_view));
}

#[test]
fn inspector_dispatch_protocol_message() {
  let _setup_guard = setup::parallel_test();
  let isolate = &mut v8::Isolate::new(Default::default());

  use v8::inspector::*;
  let mut default_client = ClientCounter::new();
  let mut inspector = V8Inspector::create(isolate, &mut default_client);

  let scope = &mut v8::HandleScope::new(isolate);
  let context = v8::Context::new(scope, Default::default());
  let mut _scope = v8::ContextScope::new(scope, context);

  let name = b"";
  let name_view = StringView::from(&name[..]);
  let aux_data = StringView::from(&name[..]);
  inspector.context_created(context, 1, name_view, aux_data);
  let mut channel = ChannelCounter::new();
  let state = b"{}";
  let state_view = StringView::from(&state[..]);
  let mut session = inspector.connect(
    1,
    &mut channel,
    state_view,
    V8InspectorClientTrustLevel::Untrusted,
  );
  let message = String::from(
    r#"{"id":1,"method":"Network.enable","params":{"maxPostDataSize":65536}}"#,
  );
  let message = &message.into_bytes()[..];
  let string_view = StringView::from(message);
  session.dispatch_protocol_message(string_view);
  assert_eq!(channel.count_send_response, 1);
  assert_eq!(channel.count_send_notification, 0);
  assert_eq!(channel.count_flush_protocol_notifications, 0);
  inspector.context_destroyed(context);
}

#[test]
fn inspector_exception_thrown() {
  let _setup_guard = setup::parallel_test();
  let isolate = &mut v8::Isolate::new(Default::default());

  use v8::inspector::*;
  let mut default_client = ClientCounter::new();
  let mut inspector = V8Inspector::create(isolate, &mut default_client);

  let scope = &mut v8::HandleScope::new(isolate);
  let context = v8::Context::new(scope, Default::default());
  let mut context_scope = v8::ContextScope::new(scope, context);

  let name = b"";
  let name_view = StringView::from(&name[..]);
  let aux_data = b"";
  let aux_data_view = StringView::from(&aux_data[..]);
  inspector.context_created(context, 1, name_view, aux_data_view);
  let mut channel = ChannelCounter::new();
  let state = b"{}";
  let state_view = StringView::from(&state[..]);
  let mut session = inspector.connect(
    1,
    &mut channel,
    state_view,
    V8InspectorClientTrustLevel::Untrusted,
  );
  let message = String::from(r#"{"id":1,"method":"Runtime.enable"}"#);
  let message = &message.into_bytes()[..];
  let string_view = StringView::from(message);
  session.dispatch_protocol_message(string_view);
  assert_eq!(channel.count_send_response, 1);
  assert_eq!(channel.count_send_notification, 1);
  assert_eq!(channel.count_flush_protocol_notifications, 0);

  let message = "test exception".to_string();
  let message = &message.into_bytes()[..];
  let message_string_view = StringView::from(message);
  let detailed_message = "detailed message".to_string();
  let detailed_message = &detailed_message.into_bytes()[..];
  let detailed_message_string_view = StringView::from(detailed_message);
  let url = "file://exception.js".to_string();
  let url = &url.into_bytes()[..];
  let url_string_view = StringView::from(url);
  let exception_msg =
    v8::String::new(&mut context_scope, "This is a test error").unwrap();
  let exception = v8::Exception::error(&mut context_scope, exception_msg);
  let stack_trace =
    v8::Exception::get_stack_trace(&mut context_scope, exception).unwrap();
  let stack_trace_ptr = inspector.create_stack_trace(stack_trace);
  let _id = inspector.exception_thrown(
    context,
    message_string_view,
    exception,
    detailed_message_string_view,
    url_string_view,
    1,
    1,
    stack_trace_ptr,
    1,
  );

  assert_eq!(channel.count_send_notification, 2);
  let notification = channel.notifications.get(1).unwrap().clone();
  let expected_notification = "{\"method\":\"Runtime.exceptionThrown\",\"params\":{\"timestamp\":0,\"exceptionDetails\":{\"exceptionId\":1,\"text\":\"test exception\",\"lineNumber\":0,\"columnNumber\":0,\"scriptId\":\"1\",\"url\":\"file://exception.js\",\"exception\":{\"type\":\"object\",\"subtype\":\"error\",\"className\":\"Error\",\"description\":\"Error: This is a test error\",\"objectId\":\"1.1.1\",\"preview\":{\"type\":\"object\",\"subtype\":\"error\",\"description\":\"Error: This is a test error\",\"overflow\":false,\"properties\":[{\"name\":\"stack\",\"type\":\"string\",\"value\":\"Error: This is a test error\"},{\"name\":\"message\",\"type\":\"string\",\"value\":\"This is a test error\"}]}},\"executionContextId\":1}}}";
  assert_eq!(notification, expected_notification);
}

#[test]
fn inspector_schedule_pause_on_next_statement() {
  let _setup_guard = setup::parallel_test();
  let isolate = &mut v8::Isolate::new(Default::default());

  use v8::inspector::*;
  let mut client = ClientCounter::new();
  let mut inspector = V8Inspector::create(isolate, &mut client);

  let scope = &mut v8::HandleScope::new(isolate);
  let context = v8::Context::new(scope, Default::default());
  let scope = &mut v8::ContextScope::new(scope, context);

  let mut channel = ChannelCounter::new();
  let state = b"{}";
  let state_view = StringView::from(&state[..]);
  let mut session = inspector.connect(
    1,
    &mut channel,
    state_view,
    V8InspectorClientTrustLevel::FullyTrusted,
  );

  let name = b"";
  let name_view = StringView::from(&name[..]);
  let aux_data = StringView::from(&name[..]);
  inspector.context_created(context, 1, name_view, aux_data);

  // In order for schedule_pause_on_next_statement to work, it seems you need
  // to first enable the debugger.
  let message = String::from(r#"{"id":1,"method":"Debugger.enable"}"#);
  let message = &message.into_bytes()[..];
  let message = StringView::from(message);
  session.dispatch_protocol_message(message);

  // The following commented out block seems to act similarly to
  // schedule_pause_on_next_statement. I'm not sure if they have the exact same
  // effect tho.
  //   let message = String::from(r#"{"id":2,"method":"Debugger.pause"}"#);
  //   let message = &message.into_bytes()[..];
  //   let message = StringView::from(message);
  //   session.dispatch_protocol_message(&message);
  let reason = b"";
  let reason = StringView::from(&reason[..]);
  let detail = b"";
  let detail = StringView::from(&detail[..]);
  session.schedule_pause_on_next_statement(reason, detail);

  assert_eq!(channel.count_send_response, 1);
  assert_eq!(channel.count_send_notification, 0);
  assert_eq!(channel.count_flush_protocol_notifications, 0);
  assert_eq!(client.count_run_message_loop_on_pause, 0);
  assert_eq!(client.count_quit_message_loop_on_pause, 0);
  assert_eq!(client.count_run_if_waiting_for_debugger, 0);

  let r = eval(scope, "1+2").unwrap();
  assert!(r.is_number());

  assert_eq!(channel.count_send_response, 1);
  assert_eq!(channel.count_send_notification, 3);
  assert_eq!(channel.count_flush_protocol_notifications, 1);
  assert_eq!(client.count_run_message_loop_on_pause, 1);
  assert_eq!(client.count_quit_message_loop_on_pause, 0);
  assert_eq!(client.count_run_if_waiting_for_debugger, 0);
  assert_ne!(client.count_generate_unique_id, 0);
}

#[test]
fn inspector_console_api_message() {
  let _setup_guard = setup::parallel_test();
  let isolate = &mut v8::Isolate::new(Default::default());

  use v8::inspector::*;

  struct Client {
    base: V8InspectorClientBase,
    messages: Vec<String>,
  }

  impl Client {
    fn new() -> Self {
      Self {
        base: V8InspectorClientBase::new::<Self>(),
        messages: Vec::new(),
      }
    }
  }

  impl V8InspectorClientImpl for Client {
    fn base(&self) -> &V8InspectorClientBase {
      &self.base
    }

    fn base_mut(&mut self) -> &mut V8InspectorClientBase {
      &mut self.base
    }

    unsafe fn base_ptr(
      _this: *const Self,
    ) -> *const v8::inspector::V8InspectorClientBase {
      unsafe { addr_of!((*_this).base) }
    }

    fn console_api_message(
      &mut self,
      _context_group_id: i32,
      _level: i32,
      message: &StringView,
      _url: &StringView,
      _line_number: u32,
      _column_number: u32,
      _stack_trace: &mut V8StackTrace,
    ) {
      self.messages.push(message.to_string());
    }
  }

  let mut client = Client::new();
  let mut inspector = V8Inspector::create(isolate, &mut client);

  let scope = &mut v8::HandleScope::new(isolate);
  let context = v8::Context::new(scope, Default::default());
  let scope = &mut v8::ContextScope::new(scope, context);

  let name = b"";
  let name_view = StringView::from(&name[..]);
  let aux_data = b"{\"isDefault\": true}";
  let aux_data_view = StringView::from(&aux_data[..]);
  inspector.context_created(context, 1, name_view, aux_data_view);

  let source = r#"
    console.log("one");
    console.error("two");
    console.trace("three");
  "#;
  let _ = eval(scope, source).unwrap();
  assert_eq!(client.messages, vec!["one", "two", "three"]);
}

#[test]
fn context_from_object_template() {
  let _setup_guard = setup::parallel_test();
  let isolate = &mut v8::Isolate::new(Default::default());
  {
    let scope = &mut v8::HandleScope::new(isolate);
    let object_templ = v8::ObjectTemplate::new(scope);
    let function_templ = v8::FunctionTemplate::new(scope, fortytwo_callback);
    let name = v8::String::new(scope, "f").unwrap();
    object_templ.set(name.into(), function_templ.into());
    let context = v8::Context::new(
      scope,
      v8::ContextOptions {
        global_template: Some(object_templ),
        ..Default::default()
      },
    );
    let scope = &mut v8::ContextScope::new(scope, context);
    let actual = eval(scope, "f()").unwrap();
    let expected = v8::Integer::new(scope, 42);
    assert!(expected.strict_equals(actual));
  }
}

#[test]
fn take_heap_snapshot() {
  let _setup_guard = setup::parallel_test();
  let isolate = &mut v8::Isolate::new(Default::default());
  {
    let scope = &mut v8::HandleScope::new(isolate);
    let context = v8::Context::new(scope, Default::default());
    let scope = &mut v8::ContextScope::new(scope, context);
    let source = r#"
      {
        class Eyecatcher {}
        const eyecatchers = globalThis.eyecatchers = [];
        for (let i = 0; i < 1e4; i++) eyecatchers.push(new Eyecatcher);
      }
    "#;
    let _ = eval(scope, source).unwrap();
    let mut vec = Vec::<u8>::new();
    scope.take_heap_snapshot(|chunk| {
      vec.extend_from_slice(chunk);
      true
    });
    let s = std::str::from_utf8(&vec).unwrap();
    assert!(s.contains("Eyecatcher"));
  }
}

#[test]
fn get_constructor_name() {
  let _setup_guard = setup::parallel_test();
  let isolate = &mut v8::Isolate::new(Default::default());
  let scope = &mut v8::HandleScope::new(isolate);
  let context = v8::Context::new(scope, Default::default());
  let scope = &mut v8::ContextScope::new(scope, context);

  fn check_ctor_name(
    scope: &mut v8::HandleScope,
    script: &str,
    expected_name: &str,
  ) {
    let val = eval(scope, script).unwrap();
    let obj: v8::Local<v8::Object> = val.try_into().unwrap();
    assert_eq!(
      obj.get_constructor_name().to_rust_string_lossy(scope),
      expected_name
    );
  }

  let code = r#"
  function Parent() {};
  function Child() {};
  Child.prototype = new Parent();
  Child.prototype.constructor = Child;
  var outer = { inner: (0, function() { }) };
  var p = new Parent();
  var c = new Child();
  var x = new outer.inner();
  var proto = Child.prototype;
  "#;
  eval(scope, code).unwrap();
  check_ctor_name(scope, "p", "Parent");
  check_ctor_name(scope, "c", "Child");
  check_ctor_name(scope, "x", "outer.inner");
  check_ctor_name(scope, "proto", "Parent");
}

#[test]
fn get_property_attributes() {
  let _setup_guard = setup::parallel_test();
  let isolate = &mut v8::Isolate::new(Default::default());
  let scope = &mut v8::HandleScope::new(isolate);
  let context = v8::Context::new(scope, Default::default());
  let scope = &mut v8::ContextScope::new(scope, context);

  let obj = eval(scope, "({ a: 1 })").unwrap();
  let obj = obj.to_object(scope).unwrap();
  let key = v8::String::new(scope, "a").unwrap();
  let attrs = obj.get_property_attributes(scope, key.into()).unwrap();
  assert!(!attrs.is_read_only());
  assert!(!attrs.is_dont_enum());
  assert!(!attrs.is_dont_delete());
  assert!(attrs.is_none());
  let real_prop = obj.get_real_named_property(scope, key.into()).unwrap();
  assert!(real_prop.is_number());
  let real_prop_attrs = obj
    .get_real_named_property_attributes(scope, key.into())
    .unwrap();
  assert!(!real_prop_attrs.is_read_only());
  assert!(!real_prop_attrs.is_dont_enum());
  assert!(!real_prop_attrs.is_dont_delete());
  assert!(real_prop_attrs.is_none());

  // doesn't exist
  let key = v8::String::new(scope, "b").unwrap();
  let attrs = obj.get_property_attributes(scope, key.into()).unwrap();
  assert!(attrs.is_none());

  // exception
  let key = eval(scope, "({ toString() { throw 'foo' } })").unwrap();
  let tc = &mut v8::TryCatch::new(scope);
  assert!(obj.get_property_attributes(tc, key).is_none());
  assert!(tc.has_caught());
}

#[test]
fn get_own_property_descriptor() {
  let _setup_guard = setup::parallel_test();
  let isolate = &mut v8::Isolate::new(Default::default());
  let scope = &mut v8::HandleScope::new(isolate);
  let context = v8::Context::new(scope, Default::default());
  let scope = &mut v8::ContextScope::new(scope, context);

  let obj = eval(scope, "({ a: 1 })").unwrap();
  let obj = obj.to_object(scope).unwrap();
  let key = v8::String::new(scope, "a").unwrap();
  let desc = obj.get_own_property_descriptor(scope, key.into()).unwrap();
  let desc = desc.to_object(scope).unwrap();

  let value_key = v8::String::new(scope, "value").unwrap();
  let value = desc.get(scope, value_key.into()).unwrap();
  assert!(value.is_number());

  let writable_key = v8::String::new(scope, "writable").unwrap();
  let writable = desc.get(scope, writable_key.into()).unwrap();
  assert!(writable.is_boolean());
  assert!(writable.boolean_value(scope));

  let enumerable_key = v8::String::new(scope, "enumerable").unwrap();
  let enumerable = desc.get(scope, enumerable_key.into()).unwrap();
  assert!(enumerable.is_boolean());
  assert!(enumerable.boolean_value(scope));

  let configurable_key = v8::String::new(scope, "configurable").unwrap();
  let configurable = desc.get(scope, configurable_key.into()).unwrap();
  assert!(configurable.is_boolean());

  let get_key = v8::String::new(scope, "get").unwrap();
  let get = desc.get(scope, get_key.into()).unwrap();
  assert!(get.is_undefined());

  let set_key = v8::String::new(scope, "set").unwrap();
  let set = desc.get(scope, set_key.into()).unwrap();
  assert!(set.is_undefined());

  // doesn't exist
  let b_key = v8::String::new(scope, "b").unwrap();
  let desc = obj
    .get_own_property_descriptor(scope, b_key.into())
    .unwrap();
  assert!(desc.is_undefined());
}

#[test]
fn preview_entries() {
  let _setup_guard = setup::parallel_test();
  let isolate = &mut v8::Isolate::new(Default::default());
  let scope = &mut v8::HandleScope::new(isolate);
  let context = v8::Context::new(scope, Default::default());
  let scope = &mut v8::ContextScope::new(scope, context);

  {
    let obj = eval(
      scope,
      "var set = new Set([1,2,3]); set.delete(1); set.keys()",
    )
    .unwrap();
    let obj = obj.to_object(scope).unwrap();
    let (preview, is_key_value) = obj.preview_entries(scope);
    let preview = preview.unwrap();
    assert!(!is_key_value);
    assert_eq!(preview.length(), 2);
    assert_eq!(
      preview
        .get_index(scope, 0)
        .unwrap()
        .number_value(scope)
        .unwrap(),
      2.0
    );
    assert_eq!(
      preview
        .get_index(scope, 1)
        .unwrap()
        .number_value(scope)
        .unwrap(),
      3.0
    );
  }

  {
    let obj = eval(
      scope,
      "var set = new Set([1,2,3]); set.delete(2); set.entries()",
    )
    .unwrap();
    let obj = obj.to_object(scope).unwrap();
    let (preview, is_key_value) = obj.preview_entries(scope);
    let preview = preview.unwrap();
    assert!(is_key_value);
    assert_eq!(preview.length(), 4);
    let first = preview
      .get_index(scope, 0)
      .unwrap()
      .number_value(scope)
      .unwrap();
    let second = preview
      .get_index(scope, 2)
      .unwrap()
      .number_value(scope)
      .unwrap();
    assert_eq!(first, 1.0);
    assert_eq!(second, 3.0);
    assert_eq!(
      first,
      preview
        .get_index(scope, 1)
        .unwrap()
        .number_value(scope)
        .unwrap(),
    );
    assert_eq!(
      second,
      preview
        .get_index(scope, 3)
        .unwrap()
        .number_value(scope)
        .unwrap(),
    );
  }
}

#[test]
fn test_prototype_api() {
  let _setup_guard = setup::parallel_test();
  let isolate = &mut v8::Isolate::new(Default::default());
  {
    let scope = &mut v8::HandleScope::new(isolate);
    let context = v8::Context::new(scope, Default::default());
    let scope = &mut v8::ContextScope::new(scope, context);

    let obj = v8::Object::new(scope);
    let proto_obj = v8::Object::new(scope);
    let key_local: v8::Local<v8::Value> =
      v8::String::new(scope, "test_proto_key").unwrap().into();
    let value_local: v8::Local<v8::Value> =
      v8::String::new(scope, "test_proto_value").unwrap().into();
    proto_obj.set(scope, key_local, value_local);
    obj.set_prototype(scope, proto_obj.into());

    assert!(obj
      .get_prototype(scope)
      .unwrap()
      .same_value(proto_obj.into()));

    let sub_gotten = obj.get(scope, key_local).unwrap();
    assert!(sub_gotten.is_string());
    assert_eq!(sub_gotten.to_rust_string_lossy(scope), "test_proto_value");
  }
  {
    let scope = &mut v8::HandleScope::new(isolate);
    let context = v8::Context::new(scope, Default::default());
    let scope = &mut v8::ContextScope::new(scope, context);

    let obj = v8::Object::new(scope);
    let null = v8::null(scope);
    obj.set_prototype(scope, null.into());

    assert!(obj.get_prototype(scope).unwrap().is_null());
  }
  {
    let scope = &mut v8::HandleScope::new(isolate);
    let context = v8::Context::new(scope, Default::default());
    let scope = &mut v8::ContextScope::new(scope, context);

    let val = eval(scope, "({ __proto__: null })").unwrap();
    let obj = val.to_object(scope).unwrap();

    assert!(obj.get_prototype(scope).unwrap().is_null());
  }
}

#[test]
fn test_map_api() {
  let _setup_guard = setup::parallel_test();
  let isolate = &mut v8::Isolate::new(Default::default());
  {
    let scope = &mut v8::HandleScope::new(isolate);
    let context = v8::Context::new(scope, Default::default());
    let scope = &mut v8::ContextScope::new(scope, context);

    let value = eval(scope, "new Map([['r','s'],['v',8]])").unwrap();
    assert!(value.is_map());
    assert!(value == v8::Local::<v8::Map>::try_from(value).unwrap());
    assert!(value != v8::Object::new(scope));
    assert_eq!(v8::Local::<v8::Map>::try_from(value).unwrap().size(), 2);
    let map = v8::Local::<v8::Map>::try_from(value).unwrap();
    assert_eq!(map.size(), 2);
    let map_array = map.as_array(scope);
    assert_eq!(map_array.length(), 4);
    assert!(
      map_array.get_index(scope, 0).unwrap()
        == v8::String::new(scope, "r").unwrap()
    );
    assert!(
      map_array.get_index(scope, 1).unwrap()
        == v8::String::new(scope, "s").unwrap()
    );
    assert!(
      map_array.get_index(scope, 2).unwrap()
        == v8::String::new(scope, "v").unwrap()
    );
    assert!(
      map_array.get_index(scope, 3).unwrap() == v8::Number::new(scope, 8f64)
    );
  }
}

#[test]
fn test_object_get_property_names() {
  let _setup_guard = setup::parallel_test();
  let isolate = &mut v8::Isolate::new(Default::default());

  let scope = &mut v8::HandleScope::new(isolate);

  let context = v8::Context::new(scope, Default::default());
  let scope = &mut v8::ContextScope::new(scope, context);

  let js_test_str: v8::Local<v8::Value> =
    v8::String::new(scope, "test").unwrap().into();
  let js_proto_test_str: v8::Local<v8::Value> =
    v8::String::new(scope, "proto_test").unwrap().into();
  let js_test_symbol: v8::Local<v8::Value> =
    eval(scope, "Symbol('test_symbol')").unwrap();
  let js_null: v8::Local<v8::Value> = v8::null(scope).into();
  let js_sort_fn: v8::Local<v8::Function> = eval(scope, "Array.prototype.sort")
    .unwrap()
    .try_into()
    .unwrap();

  {
    let obj = v8::Object::new(scope);
    obj.set(scope, js_test_str, js_null);

    let proto_obj = v8::Object::new(scope);
    proto_obj.set(scope, js_proto_test_str, js_null);
    obj.set_prototype(scope, proto_obj.into());

    let own_props = obj
      .get_own_property_names(scope, Default::default())
      .unwrap();
    assert_eq!(own_props.length(), 1);
    assert!(own_props.get_index(scope, 0).unwrap() == js_test_str);

    let proto_props = proto_obj
      .get_own_property_names(scope, Default::default())
      .unwrap();
    assert_eq!(proto_props.length(), 1);
    assert!(proto_props.get_index(scope, 0).unwrap() == js_proto_test_str);

    let all_props = obj.get_property_names(scope, Default::default()).unwrap();
    js_sort_fn.call(scope, all_props.into(), &[]).unwrap();
    assert_eq!(all_props.length(), 2);
    assert!(all_props.get_index(scope, 0).unwrap() == js_proto_test_str);
    assert!(all_props.get_index(scope, 1).unwrap() == js_test_str);
  }

  {
    let obj = v8::Object::new(scope);
    obj.set(scope, js_test_str, js_null);
    obj.set(scope, js_test_symbol, js_null);

    let own_props = obj
      .get_own_property_names(scope, Default::default())
      .unwrap();
    assert_eq!(own_props.length(), 1);
    assert!(own_props.get_index(scope, 0).unwrap() == js_test_str);
  }

  {
    let obj = v8::Object::new(scope);
    obj.set(scope, js_test_str, js_null);
    obj.set(scope, js_test_symbol, js_null);

    let own_props = obj
      .get_property_names(
        scope,
        v8::GetPropertyNamesArgs {
          mode: v8::KeyCollectionMode::IncludePrototypes,
          property_filter: v8::PropertyFilter::ONLY_ENUMERABLE
            | v8::PropertyFilter::SKIP_SYMBOLS,
          index_filter: v8::IndexFilter::IncludeIndices,
          key_conversion: v8::KeyConversionMode::KeepNumbers,
        },
      )
      .unwrap();
    assert_eq!(own_props.length(), 1);
    assert!(own_props.get_index(scope, 0).unwrap() == js_test_str);
  }

  {
    let context = v8::Context::new(scope, Default::default());
    let scope = &mut v8::ContextScope::new(scope, context);

    let val = eval(scope, "({ 'a': 3, 2: 'b', '7': 'c' })").unwrap();
    let obj = val.to_object(scope).unwrap();

    {
      let own_props = obj
        .get_own_property_names(scope, Default::default())
        .unwrap();

      assert_eq!(own_props.length(), 3);

      assert!(own_props.get_index(scope, 0).unwrap().is_number());
      assert_eq!(
        own_props.get_index(scope, 0).unwrap(),
        v8::Integer::new(scope, 2)
      );

      assert!(own_props.get_index(scope, 1).unwrap().is_number());
      assert_eq!(
        own_props.get_index(scope, 1).unwrap(),
        v8::Integer::new(scope, 7)
      );

      assert!(own_props.get_index(scope, 2).unwrap().is_string());
      assert_eq!(
        own_props.get_index(scope, 2).unwrap(),
        v8::String::new(scope, "a").unwrap()
      );
    }

    {
      let own_props = obj
        .get_own_property_names(
          scope,
          v8::GetPropertyNamesArgsBuilder::new()
            .key_conversion(v8::KeyConversionMode::ConvertToString)
            .build(),
        )
        .unwrap();

      assert_eq!(own_props.length(), 3);

      assert!(own_props.get_index(scope, 0).unwrap().is_string());
      assert_eq!(
        own_props.get_index(scope, 0).unwrap(),
        v8::String::new(scope, "2").unwrap()
      );

      assert!(own_props.get_index(scope, 1).unwrap().is_string());
      assert_eq!(
        own_props.get_index(scope, 1).unwrap(),
        v8::String::new(scope, "7").unwrap()
      );

      assert!(own_props.get_index(scope, 2).unwrap().is_string());
      assert_eq!(
        own_props.get_index(scope, 2).unwrap(),
        v8::String::new(scope, "a").unwrap()
      );
    }

    {
      let own_props = obj
        .get_property_names(
          scope,
          v8::GetPropertyNamesArgsBuilder::new()
            .key_conversion(v8::KeyConversionMode::ConvertToString)
            .build(),
        )
        .unwrap();

      assert_eq!(own_props.length(), 3);

      assert!(own_props.get_index(scope, 0).unwrap().is_string());
      assert_eq!(
        own_props.get_index(scope, 0).unwrap(),
        v8::String::new(scope, "2").unwrap()
      );

      assert!(own_props.get_index(scope, 1).unwrap().is_string());
      assert_eq!(
        own_props.get_index(scope, 1).unwrap(),
        v8::String::new(scope, "7").unwrap()
      );

      assert!(own_props.get_index(scope, 2).unwrap().is_string());
      assert_eq!(
        own_props.get_index(scope, 2).unwrap(),
        v8::String::new(scope, "a").unwrap()
      );
    }
  }
}

#[test]
fn module_snapshot() {
  let _setup_guard = setup::sequential_test();

  let startup_data = {
    let mut snapshot_creator = v8::Isolate::snapshot_creator(None, None);
    {
      let scope = &mut v8::HandleScope::new(&mut snapshot_creator);
      let context = v8::Context::new(scope, Default::default());
      let scope = &mut v8::ContextScope::new(scope, context);

      let source_text = v8::String::new(
        scope,
        "import 'globalThis.b = 42';\n\
         globalThis.a = 3",
      )
      .unwrap();
      let origin = mock_script_origin(scope, "foo.js");
      let mut source =
        v8::script_compiler::Source::new(source_text, Some(&origin));

      let module =
        v8::script_compiler::compile_module(scope, &mut source).unwrap();
      assert_eq!(v8::ModuleStatus::Uninstantiated, module.get_status());

      let script_id = module.script_id();
      assert!(script_id.is_some());

      let result = module.instantiate_module(
        scope,
        compile_specifier_as_module_resolve_callback,
      );
      assert!(result.unwrap());
      assert_eq!(v8::ModuleStatus::Instantiated, module.get_status());
      assert_eq!(script_id, module.script_id());

      let result = module.evaluate(scope);
      assert!(result.is_some());
      assert_eq!(v8::ModuleStatus::Evaluated, module.get_status());
      assert_eq!(script_id, module.script_id());

      scope.set_default_context(context);
    }
    snapshot_creator
      .create_blob(v8::FunctionCodeHandling::Keep)
      .unwrap()
  };
  assert!(startup_data.len() > 0);
  {
    let params = v8::Isolate::create_params().snapshot_blob(startup_data);
    let isolate = &mut v8::Isolate::new(params);
    {
      let scope = &mut v8::HandleScope::new(isolate);
      let context = v8::Context::new(scope, Default::default());
      let scope = &mut v8::ContextScope::new(scope, context);

      let true_val = v8::Boolean::new(scope, true).into();

      let result = eval(scope, "a === 3").unwrap();
      assert!(result.same_value(true_val));

      let result = eval(scope, "b === 42").unwrap();
      assert!(result.same_value(true_val));
    }
  }
}

#[cfg(not(all(target_os = "android", target_arch = "x86_64")))]
#[derive(Default)]
struct TestHeapLimitState {
  near_heap_limit_callback_calls: u64,
}

#[cfg(not(all(target_os = "android", target_arch = "x86_64")))]
extern "C" fn heap_limit_callback(
  data: *mut c_void,
  current_heap_limit: usize,
  _initial_heap_limit: usize,
) -> usize {
  let state = unsafe { &mut *(data as *mut TestHeapLimitState) };
  state.near_heap_limit_callback_calls += 1;
  current_heap_limit * 2 // Avoid V8 OOM.
}

// This test might fail due to a bug in V8. The upstream bug report is at
// https://bugs.chromium.org/p/v8/issues/detail?id=10843.
#[cfg(not(all(target_os = "android", target_arch = "x86_64")))]
#[test]
fn heap_limits() {
  let _setup_guard = setup::parallel_test();

  let params = v8::CreateParams::default().heap_limits(0, 10 << 20); // 10 MB.
  let isolate = &mut v8::Isolate::new(params);

  let mut test_state = TestHeapLimitState::default();
  let state_ptr = &mut test_state as *mut _ as *mut c_void;
  isolate.add_near_heap_limit_callback(heap_limit_callback, state_ptr);

  let scope = &mut v8::HandleScope::new(isolate);
  let context = v8::Context::new(scope, Default::default());
  let scope = &mut v8::ContextScope::new(scope, context);

  // Allocate JavaScript arrays until V8 calls the near-heap-limit callback.
  // It takes about 50-200k iterations of this loop to get to that point.
  for _ in 0..1_000_000 {
    eval(
      scope,
      r#"
        "hello 🦕 world"
          .repeat(10)
          .split("🦕")
          .map((s) => s.repeat(100).split("o"))
        "#,
    )
    .unwrap();
    if test_state.near_heap_limit_callback_calls > 0 {
      break;
    }
  }
  assert_eq!(1, test_state.near_heap_limit_callback_calls);
}

// Same as heap_limits()
#[cfg(not(all(target_os = "android", target_arch = "x86_64")))]
#[test]
fn heap_statistics() {
  let _setup_guard = setup::parallel_test();

  let params = v8::CreateParams::default().heap_limits(0, 10 << 20); // 10 MB.
  let isolate = &mut v8::Isolate::new(params);

  let mut s = v8::HeapStatistics::default();
  isolate.get_heap_statistics(&mut s);

  assert!(s.used_heap_size() > 0);
  assert!(s.total_heap_size() > 0);
  assert!(s.total_heap_size() >= s.used_heap_size());
  assert!(s.heap_size_limit() > 0);
  assert!(s.heap_size_limit() >= s.total_heap_size());

  assert!(s.malloced_memory() > 0);
  assert!(s.peak_malloced_memory() > 0);
  // This invariant broke somewhere between V8 versions 8.6.337 and 8.7.25.
  // TODO(piscisaureus): re-enable this assertion when the underlying V8 bug is
  // fixed.
  // assert!(s.peak_malloced_memory() >= s.malloced_memory());

  assert_eq!(s.used_global_handles_size(), 0);
  assert_eq!(s.total_global_handles_size(), 0);
  assert_eq!(s.number_of_native_contexts(), 0);

  let scope = &mut v8::HandleScope::new(isolate);
  let context = v8::Context::new(scope, Default::default());
  let scope = &mut v8::ContextScope::new(scope, context);

  let local = eval(scope, "").unwrap();
  let _global = v8::Global::new(scope, local);

  scope.get_heap_statistics(&mut s);

  assert_ne!(s.used_global_handles_size(), 0);
  assert_ne!(s.total_global_handles_size(), 0);
  assert_ne!(s.number_of_native_contexts(), 0);
}

#[test]
fn low_memory_notification() {
  let mut isolate = v8::Isolate::new(Default::default());
  isolate.low_memory_notification();
}

// Clippy thinks the return value doesn't need to be an Option, it's unaware
// of the mapping that MapFnFrom<F> does for ResolveModuleCallback.
#[allow(clippy::unnecessary_wraps)]
fn synthetic_evaluation_steps<'a>(
  context: v8::Local<'a, v8::Context>,
  module: v8::Local<v8::Module>,
) -> Option<v8::Local<'a, v8::Value>> {
  let scope = &mut unsafe { v8::CallbackScope::new(context) };
  let mut set = |name, value| {
    let name = v8::String::new(scope, name).unwrap();
    let value = v8::Number::new(scope, value).into();
    module
      .set_synthetic_module_export(scope, name, value)
      .unwrap();
  };
  set("a", 1.0);
  set("b", 2.0);

  {
    let scope = &mut v8::TryCatch::new(scope);
    let name = v8::String::new(scope, "does not exist").unwrap();
    let value = v8::undefined(scope).into();
    assert!(module
      .set_synthetic_module_export(scope, name, value)
      .is_none());
    assert!(scope.has_caught());
    scope.reset();
  }

  Some(v8::undefined(scope).into())
}

#[test]
fn synthetic_module() {
  let _setup_guard = setup::parallel_test();
  let isolate = &mut v8::Isolate::new(Default::default());

  let scope = &mut v8::HandleScope::new(isolate);

  let context = v8::Context::new(scope, Default::default());
  let scope = &mut v8::ContextScope::new(scope, context);

  let export_names = [
    v8::String::new(scope, "a").unwrap(),
    v8::String::new(scope, "b").unwrap(),
  ];
  let module_name = v8::String::new(scope, "synthetic module").unwrap();
  let module = v8::Module::create_synthetic_module(
    scope,
    module_name,
    &export_names,
    synthetic_evaluation_steps,
  );
  assert!(!module.is_source_text_module());
  assert!(module.is_synthetic_module());
  assert!(module.script_id().is_none());
  assert_eq!(module.get_status(), v8::ModuleStatus::Uninstantiated);

  module
    .instantiate_module(scope, unexpected_module_resolve_callback)
    .unwrap();
  assert_eq!(module.get_status(), v8::ModuleStatus::Instantiated);

  module.evaluate(scope).unwrap();
  assert_eq!(module.get_status(), v8::ModuleStatus::Evaluated);

  let ns =
    v8::Local::<v8::Object>::try_from(module.get_module_namespace()).unwrap();

  let mut check = |name, value| {
    let name = v8::String::new(scope, name).unwrap().into();
    let value = v8::Number::new(scope, value).into();
    assert!(ns.get(scope, name).unwrap().strict_equals(value));
  };
  check("a", 1.0);
  check("b", 2.0);
}

#[allow(clippy::float_cmp)]
#[test]
fn date() {
  let time = 1_291_404_900_000.; // 2010-12-03 20:35:00 - Mees <3

  let _setup_guard = setup::parallel_test();
  let isolate = &mut v8::Isolate::new(Default::default());

  let scope = &mut v8::HandleScope::new(isolate);

  let context = v8::Context::new(scope, Default::default());
  let scope = &mut v8::ContextScope::new(scope, context);

  let date = v8::Date::new(scope, time).unwrap();
  assert_eq!(date.value_of(), time);

  let key = v8::String::new(scope, "d").unwrap();
  context.global(scope).set(scope, key.into(), date.into());

  let result = eval(scope, "d.toISOString()").unwrap();
  let result = result.to_string(scope).unwrap();
  let result = result.to_rust_string_lossy(scope);
  assert_eq!(result, "2010-12-03T19:35:00.000Z");

  // V8 chops off fractions.
  let date = v8::Date::new(scope, std::f64::consts::PI).unwrap();
  assert_eq!(date.value_of(), 3.0);
  assert_eq!(date.number_value(scope).unwrap(), 3.0);
}

#[test]
fn symbol() {
  let _setup_guard = setup::parallel_test();
  let isolate = &mut v8::Isolate::new(Default::default());
  let scope = &mut v8::HandleScope::new(isolate);

  let desc = v8::String::new(scope, "a description").unwrap();

  let s = v8::Symbol::new(scope, None);
  assert!(s.description(scope) == v8::undefined(scope));

  let s = v8::Symbol::new(scope, Some(desc));
  assert!(s.description(scope) == desc);

  let s_pub = v8::Symbol::for_key(scope, desc);
  assert!(s_pub.description(scope) == desc);
  assert!(s_pub != s);

  let s_pub2 = v8::Symbol::for_key(scope, desc);
  assert!(s_pub2 != s);
  assert!(s_pub == s_pub2);

  let s_api = v8::Symbol::for_api(scope, desc);
  assert!(s_api.description(scope) == desc);
  assert!(s_api != s);
  assert!(s_api != s_pub);

  let s_api2 = v8::Symbol::for_api(scope, desc);
  assert!(s_api2 != s);
  assert!(s_api2 != s_pub);
  assert!(s_api == s_api2);

  let context = v8::Context::new(scope, Default::default());
  let scope = &mut v8::ContextScope::new(scope, context);

  let s = eval(scope, "Symbol.asyncIterator").unwrap();
  assert!(s == v8::Symbol::get_async_iterator(scope));
}

#[test]
fn private() {
  let _setup_guard = setup::parallel_test();
  let isolate = &mut v8::Isolate::new(Default::default());
  let scope = &mut v8::HandleScope::new(isolate);

  let p = v8::Private::new(scope, None);
  assert!(p.name(scope) == v8::undefined(scope));

  let name = v8::String::new(scope, "a name").unwrap();
  let p = v8::Private::new(scope, Some(name));
  assert!(p.name(scope) == name);

  let p_api = v8::Private::for_api(scope, Some(name));
  assert!(p_api.name(scope) == name);
  assert!(p_api != p);

  let p_api2 = v8::Private::for_api(scope, Some(name));
  assert!(p_api2 != p);
  assert!(p_api == p_api2);

  let context = v8::Context::new(scope, Default::default());
  let scope = &mut v8::ContextScope::new(scope, context);

  let object = v8::Object::new(scope);
  let sentinel = v8::Object::new(scope).into();
  assert!(!object.has_private(scope, p).unwrap());
  assert!(object.get_private(scope, p).unwrap().is_undefined());
  // True indicates that the operation didn't throw an
  // exception, not that it found and deleted a key.
  assert!(object.delete_private(scope, p).unwrap());
  assert!(object.set_private(scope, p, sentinel).unwrap());
  assert!(object.has_private(scope, p).unwrap());
  assert!(object
    .get_private(scope, p)
    .unwrap()
    .strict_equals(sentinel));
  assert!(object.delete_private(scope, p).unwrap());
  assert!(!object.has_private(scope, p).unwrap());
  assert!(object.get_private(scope, p).unwrap().is_undefined());
}

#[test]
fn external_onebyte_string() {
  let _setup_guard = setup::parallel_test();
  let isolate = &mut v8::Isolate::new(Default::default());
  let scope = &mut v8::HandleScope::new(isolate);

  // "hello©"
  // Note that we're specifically testing a byte array that is not ASCII nor
  // UTF-8, but is valid Latin-1. V8's one-byte strings accept Latin-1 and we
  // need to remember this detail: It is not safe to access one-byte strings as
  // UTF-8 strings.
  let input = Box::new([b'h', b'e', b'l', b'l', b'o', 0xA9]);
  let s = v8::String::new_external_onebyte(scope, input).unwrap();

  assert!(s.is_external_onebyte());
  assert_eq!(s.utf8_length(scope), 7);

  let one_byte =
    unsafe { &*s.get_external_onebyte_string_resource().unwrap().as_ptr() };

  assert_eq!(one_byte.length(), 6);

  assert_eq!(one_byte.as_bytes(), [b'h', b'e', b'l', b'l', b'o', 0xA9]);
}

#[test]
fn bigint() {
  let _setup_guard: setup::SetupGuard<std::sync::RwLockReadGuard<'_, ()>> =
    setup::parallel_test();
  let isolate = &mut v8::Isolate::new(Default::default());
  let scope = &mut v8::HandleScope::new(isolate);
  let context = v8::Context::new(scope, Default::default());
  let scope = &mut v8::ContextScope::new(scope, context);

  let b = v8::BigInt::new_from_u64(scope, 1337);
  assert_eq!(b.u64_value(), (1337, true));

  let b = v8::BigInt::new_from_i64(scope, -1337);
  assert_eq!(b.i64_value(), (-1337, true));

  let words = vec![10, 10];
  let b = v8::BigInt::new_from_words(scope, false, &words).unwrap();
  assert_eq!(b.i64_value(), (10, false));

  let raw_b = eval(scope, "184467440737095516170n").unwrap();
  assert!(b == raw_b);

  let b = v8::BigInt::new_from_words(scope, true, &words).unwrap();
  assert_eq!(b.i64_value(), (-10, false));

  let raw_b = eval(scope, "-184467440737095516170n").unwrap();
  assert!(b == raw_b);

  let raw_b = v8::Local::<v8::BigInt>::try_from(raw_b).unwrap();

  let mut vec = vec![0; raw_b.word_count()];
  assert_eq!(raw_b.to_words_array(&mut vec), (true, &mut [10, 10][..]));

  let mut vec = vec![0; 1];
  assert_eq!(raw_b.to_words_array(&mut vec), (true, &mut [10][..]));

  let mut vec = vec![1337, 20];
  assert_eq!(raw_b.to_words_array(&mut vec), (true, &mut [10, 10][..]));
}

// SerDes testing
type ArrayBuffers = Vec<v8::SharedRef<v8::BackingStore>>;

struct Custom1Value<'a> {
  array_buffers: &'a mut ArrayBuffers,
}

impl<'a> Custom1Value<'a> {
  fn serializer<'s>(
    scope: &mut v8::HandleScope<'s>,
    array_buffers: &'a mut ArrayBuffers,
  ) -> v8::ValueSerializer<'a, 's> {
    v8::ValueSerializer::new(scope, Box::new(Self { array_buffers }))
  }

  fn deserializer<'s>(
    scope: &mut v8::HandleScope<'s>,
    data: &[u8],
    array_buffers: &'a mut ArrayBuffers,
  ) -> v8::ValueDeserializer<'a, 's> {
    v8::ValueDeserializer::new(scope, Box::new(Self { array_buffers }), data)
  }
}

impl<'a> v8::ValueSerializerImpl for Custom1Value<'a> {
  #[allow(unused_variables)]
  fn throw_data_clone_error<'s>(
    &mut self,
    scope: &mut v8::HandleScope<'s>,
    message: v8::Local<'s, v8::String>,
  ) {
    let error = v8::Exception::error(scope, message);
    scope.throw_exception(error);
  }

  #[allow(unused_variables)]
  fn get_shared_array_buffer_id<'s>(
    &mut self,
    scope: &mut v8::HandleScope<'s>,
    shared_array_buffer: v8::Local<'s, v8::SharedArrayBuffer>,
  ) -> Option<u32> {
    self
      .array_buffers
      .push(v8::SharedArrayBuffer::get_backing_store(
        &shared_array_buffer,
      ));
    Some((self.array_buffers.len() as u32) - 1)
  }

  fn write_host_object<'s>(
    &mut self,
    scope: &mut v8::HandleScope<'s>,
    object: v8::Local<'s, v8::Object>,
    value_serializer: &mut dyn v8::ValueSerializerHelper,
  ) -> Option<bool> {
    let key = v8::String::new(scope, "hostObject").unwrap();
    let value = object
      .get(scope, key.into())
      .unwrap()
      .uint32_value(scope)
      .unwrap();
    value_serializer.write_uint32(value);
    Some(true)
  }
}

impl<'a> v8::ValueDeserializerImpl for Custom1Value<'a> {
  #[allow(unused_variables)]
  fn get_shared_array_buffer_from_id<'s>(
    &mut self,
    scope: &mut v8::HandleScope<'s>,
    transfer_id: u32,
  ) -> Option<v8::Local<'s, v8::SharedArrayBuffer>> {
    let backing_store = self.array_buffers.get(transfer_id as usize).unwrap();
    Some(v8::SharedArrayBuffer::with_backing_store(
      scope,
      backing_store,
    ))
  }

  fn read_host_object<'s>(
    &mut self,
    scope: &mut v8::HandleScope<'s>,
    value_deserializer: &mut dyn v8::ValueDeserializerHelper,
  ) -> Option<v8::Local<'s, v8::Object>> {
    let mut value = 0;
    value_deserializer.read_uint32(&mut value);
    let template = v8::ObjectTemplate::new(scope);
    template.set_internal_field_count(1);
    let host_object = template.new_instance(scope).unwrap();
    let key = v8::String::new(scope, "readHostObject").unwrap();
    let value = v8::Integer::new_from_unsigned(scope, value);
    host_object.set(scope, key.into(), value.into());
    Some(host_object)
  }
}

#[test]
fn value_serializer_and_deserializer() {
  use v8::ValueDeserializerHelper;
  use v8::ValueSerializerHelper;

  let _setup_guard = setup::parallel_test();
  let mut array_buffers = ArrayBuffers::new();
  let isolate = &mut v8::Isolate::new(Default::default());

  let scope = &mut v8::HandleScope::new(isolate);

  let context = v8::Context::new(scope, Default::default());
  let scope = &mut v8::ContextScope::new(scope, context);
  let buffer;
  {
    let mut value_serializer =
      Custom1Value::serializer(scope, &mut array_buffers);
    value_serializer.write_header();
    value_serializer.write_double(55.44);
    value_serializer.write_uint32(22);
    buffer = value_serializer.release();
  }

  let mut double: f64 = 0.0;
  let mut int32: u32 = 0;
  {
    let mut value_deserializer =
      Custom1Value::deserializer(scope, &buffer, &mut array_buffers);
    assert_eq!(value_deserializer.read_header(context), Some(true));
    assert!(value_deserializer.read_double(&mut double));
    assert!(value_deserializer.read_uint32(&mut int32));

    assert!(!value_deserializer.read_uint32(&mut int32));
  }

  assert!((double - 55.44).abs() < f64::EPSILON);
  assert_eq!(int32, 22);
}

#[test]
fn value_serializer_and_deserializer_js_objects() {
  use v8::ValueDeserializerHelper;
  use v8::ValueSerializerHelper;

  let buffer;
  let mut array_buffers = ArrayBuffers::new();
  {
    let _setup_guard = setup::parallel_test();
    let isolate = &mut v8::Isolate::new(Default::default());

    let scope = &mut v8::HandleScope::new(isolate);

    let context = v8::Context::new(scope, Default::default());
    let scope = &mut v8::ContextScope::new(scope, context);

    let objects: v8::Local<v8::Value> = eval(
      scope,
      r#"[
        undefined,
        true,
        false,
        null,
        33,
        44.444,
        99999.55434344,
        "test",
        new String("test"),
        [1, 2, 3],
        {a: "tt", add: "tsqqqss"}
      ]"#,
    )
    .unwrap();
    let mut value_serializer =
      Custom1Value::serializer(scope, &mut array_buffers);
    value_serializer.write_header();
    assert_eq!(value_serializer.write_value(context, objects), Some(true));

    buffer = value_serializer.release();
  }

  {
    let _setup_guard = setup::parallel_test();
    let isolate = &mut v8::Isolate::new(Default::default());

    let scope = &mut v8::HandleScope::new(isolate);

    let context = v8::Context::new(scope, Default::default());
    let scope = &mut v8::ContextScope::new(scope, context);

    let mut value_deserializer =
      Custom1Value::deserializer(scope, &buffer, &mut array_buffers);
    assert_eq!(value_deserializer.read_header(context), Some(true));
    let name = v8::String::new(scope, "objects").unwrap();
    let objects: v8::Local<v8::Value> =
      value_deserializer.read_value(context).unwrap();
    drop(value_deserializer);

    context.global(scope).set(scope, name.into(), objects);

    let result: v8::Local<v8::Value> = eval(
      scope,
      r#"
      {
        const compare = [
          undefined,
          true,
          false,
          null,
          33,
          44.444,
          99999.55434344,
          "test",
          new String("test"),
          [1, 2, 3],
          {a: "tt", add: "tsqqqss"}
        ];
        let equal = true;
        function obj_isEquivalent(a, b) {
          if (a == null) return b == null;
          let aProps = Object.getOwnPropertyNames(a);
          let bProps = Object.getOwnPropertyNames(b);
          if (aProps.length != bProps.length) return false;
          for (let i = 0; i < aProps.length; i++) {
            let propName = aProps[i];
            if (a[propName] !== b[propName]) return false;
          }
          return true;
        }
        function arr_isEquivalent(a, b) {
          if (a.length != b.length) return false;
          for (let i = 0; i < Math.max(a.length, b.length); i++) {
              if (a[i] !== b[i]) return false;
          }
          return true;
        }
        objects.forEach(function (item, index) {
          let other = compare[index];
          if (Array.isArray(item)) {
            equal = equal && arr_isEquivalent(item, other);
          } else if (typeof item == 'object') {
            equal = equal && obj_isEquivalent(item, other);
          } else {
            equal = equal && (item == objects[index]);
          }
        });
        equal.toString()
      }
      "#,
    )
    .unwrap();

    let expected = v8::String::new(scope, "true").unwrap();
    assert!(expected.strict_equals(result));
  }
}

#[test]
fn value_serializer_and_deserializer_array_buffers() {
  let buffer;
  let mut array_buffers = ArrayBuffers::new();
  {
    let _setup_guard = setup::parallel_test();
    let isolate = &mut v8::Isolate::new(Default::default());

    let scope = &mut v8::HandleScope::new(isolate);

    let context = v8::Context::new(scope, Default::default());
    let scope = &mut v8::ContextScope::new(scope, context);

    let objects: v8::Local<v8::Value> = eval(
      scope,
      r#"{
      var sab = new SharedArrayBuffer(10);
      var arr = new Int8Array(sab);
      arr[3] = 4;
      sab
      }"#,
    )
    .unwrap();
    let mut value_serializer =
      Custom1Value::serializer(scope, &mut array_buffers);
    assert_eq!(value_serializer.write_value(context, objects), Some(true));

    buffer = value_serializer.release();
  }

  {
    let _setup_guard = setup::parallel_test();
    let isolate = &mut v8::Isolate::new(Default::default());

    let scope = &mut v8::HandleScope::new(isolate);

    let context = v8::Context::new(scope, Default::default());
    let scope = &mut v8::ContextScope::new(scope, context);

    let mut value_deserializer =
      Custom1Value::deserializer(scope, &buffer, &mut array_buffers);
    let name = v8::String::new(scope, "objects").unwrap();
    let objects: v8::Local<v8::Value> =
      value_deserializer.read_value(context).unwrap();
    drop(value_deserializer);

    context.global(scope).set(scope, name.into(), objects);

    let result: v8::Local<v8::Value> = eval(
      scope,
      r#"
      {
        var arr = new Int8Array(objects);
        arr.toString()
      }
      "#,
    )
    .unwrap();

    let expected = v8::String::new(scope, "0,0,0,4,0,0,0,0,0,0").unwrap();
    assert!(expected.strict_equals(result));
  }
}

#[test]
fn value_serializer_and_deserializer_embedder_host_object() {
  let buffer;
  let expected: u32 = 123;
  let mut array_buffers = ArrayBuffers::new();
  {
    let _setup_guard = setup::parallel_test();
    let isolate = &mut v8::Isolate::new(Default::default());

    let scope = &mut v8::HandleScope::new(isolate);

    let context = v8::Context::new(scope, Default::default());
    let scope = &mut v8::ContextScope::new(scope, context);

    let template = v8::ObjectTemplate::new(scope);
    template.set_internal_field_count(1);
    let host_object = template.new_instance(scope).unwrap();
    let key = v8::String::new(scope, "hostObject").unwrap();
    let value = v8::Integer::new_from_unsigned(scope, expected);
    host_object.set(scope, key.into(), value.into());

    let mut value_serializer =
      Custom1Value::serializer(scope, &mut array_buffers);
    assert_eq!(
      value_serializer.write_value(context, host_object.into()),
      Some(true)
    );

    buffer = value_serializer.release();
  }

  {
    let _setup_guard = setup::parallel_test();
    let isolate = &mut v8::Isolate::new(Default::default());

    let scope = &mut v8::HandleScope::new(isolate);

    let context = v8::Context::new(scope, Default::default());
    let scope = &mut v8::ContextScope::new(scope, context);

    let mut value_deserializer =
      Custom1Value::deserializer(scope, &buffer, &mut array_buffers);
    let host_object_out = value_deserializer
      .read_value(context)
      .unwrap()
      .to_object(scope)
      .unwrap();
    drop(value_deserializer);
    let key = v8::String::new(scope, "readHostObject").unwrap();
    let value = host_object_out
      .get(scope, key.into())
      .unwrap()
      .uint32_value(scope)
      .unwrap();
    assert_eq!(value, expected);
  }
}

struct Custom2Value {}

impl<'a> Custom2Value {
  fn serializer<'s>(
    scope: &mut v8::HandleScope<'s>,
  ) -> v8::ValueSerializer<'a, 's> {
    v8::ValueSerializer::new(scope, Box::new(Self {}))
  }
}

impl v8::ValueSerializerImpl for Custom2Value {
  #[allow(unused_variables)]
  fn throw_data_clone_error<'s>(
    &mut self,
    scope: &mut v8::HandleScope<'s>,
    message: v8::Local<'s, v8::String>,
  ) {
    let scope = &mut v8::TryCatch::new(scope);
    let error = v8::Exception::error(scope, message);
    scope.throw_exception(error);
  }
}

#[test]
fn value_serializer_not_implemented() {
  let _setup_guard = setup::parallel_test();
  let isolate = &mut v8::Isolate::new(Default::default());

  let scope = &mut v8::HandleScope::new(isolate);

  let context = v8::Context::new(scope, Default::default());
  let scope = &mut v8::ContextScope::new(scope, context);
  let scope = &mut v8::TryCatch::new(scope);

  let objects: v8::Local<v8::Value> = eval(
    scope,
    r#"{
    var sab = new SharedArrayBuffer(10);
    var arr = new Int8Array(sab);
    arr[3] = 4;
    sab
    }"#,
  )
  .unwrap();
  let mut value_serializer = Custom2Value::serializer(scope);
  assert_eq!(value_serializer.write_value(context, objects), None);

  assert!(scope.exception().is_some());
  assert!(scope.stack_trace().is_some());
  assert!(scope.message().is_some());
  assert_eq!(
    scope
      .message()
      .unwrap()
      .get(scope)
      .to_rust_string_lossy(scope),
    "Uncaught Error: #<SharedArrayBuffer> could not be cloned."
  );
}

struct Custom3Value {}

impl<'a> Custom3Value {
  fn serializer<'s>(
    scope: &mut v8::HandleScope<'s>,
  ) -> v8::ValueSerializer<'a, 's> {
    v8::ValueSerializer::new(scope, Box::new(Self {}))
  }

  fn deserializer<'s>(
    scope: &mut v8::HandleScope<'s>,
    data: &[u8],
  ) -> v8::ValueDeserializer<'a, 's> {
    v8::ValueDeserializer::new(scope, Box::new(Self {}), data)
  }
}

impl v8::ValueSerializerImpl for Custom3Value {
  #[allow(unused_variables)]
  fn throw_data_clone_error<'s>(
    &mut self,
    scope: &mut v8::HandleScope<'s>,
    message: v8::Local<'s, v8::String>,
  ) {
    let error = v8::Exception::error(scope, message);
    scope.throw_exception(error);
  }

  fn has_custom_host_object(&mut self, _isolate: &mut v8::Isolate) -> bool {
    true
  }

  fn is_host_object<'s>(
    &mut self,
    scope: &mut v8::HandleScope<'s>,
    object: v8::Local<'s, v8::Object>,
  ) -> Option<bool> {
    let key = v8::String::new(scope, "hostObject").unwrap();
    object.has_own_property(scope, key.into())
  }

  fn write_host_object<'s>(
    &mut self,
    scope: &mut v8::HandleScope<'s>,
    object: v8::Local<'s, v8::Object>,
    value_serializer: &mut dyn v8::ValueSerializerHelper,
  ) -> Option<bool> {
    let key = v8::String::new(scope, "hostObject").unwrap();
    let value = object
      .get(scope, key.into())
      .unwrap()
      .uint32_value(scope)
      .unwrap();
    value_serializer.write_uint32(value);
    Some(true)
  }
}

impl v8::ValueDeserializerImpl for Custom3Value {
  fn read_host_object<'s>(
    &mut self,
    scope: &mut v8::HandleScope<'s>,
    value_deserializer: &mut dyn v8::ValueDeserializerHelper,
  ) -> Option<v8::Local<'s, v8::Object>> {
    let mut value = 0;
    value_deserializer.read_uint32(&mut value);
    let host_object = v8::Object::new(scope);
    let key = v8::String::new(scope, "readHostObject").unwrap();
    let value = v8::Integer::new_from_unsigned(scope, value);
    host_object.set(scope, key.into(), value.into());
    Some(host_object)
  }
}

#[test]
fn value_serializer_and_deserializer_custom_host_object() {
  let buffer;
  let expected: u32 = 123;
  {
    let _setup_guard = setup::parallel_test();
    let isolate = &mut v8::Isolate::new(Default::default());

    let scope = &mut v8::HandleScope::new(isolate);

    let context = v8::Context::new(scope, Default::default());
    let scope = &mut v8::ContextScope::new(scope, context);

    let host_object = v8::Object::new(scope);
    let key = v8::String::new(scope, "hostObject").unwrap();
    let value = v8::Integer::new_from_unsigned(scope, expected);
    host_object.set(scope, key.into(), value.into());

    let mut value_serializer = Custom3Value::serializer(scope);
    assert_eq!(
      value_serializer.write_value(context, host_object.into()),
      Some(true)
    );

    buffer = value_serializer.release();
  }

  {
    let _setup_guard = setup::parallel_test();
    let isolate = &mut v8::Isolate::new(Default::default());

    let scope = &mut v8::HandleScope::new(isolate);

    let context = v8::Context::new(scope, Default::default());
    let scope = &mut v8::ContextScope::new(scope, context);

    let mut value_deserializer = Custom3Value::deserializer(scope, &buffer);
    let host_object_out = value_deserializer
      .read_value(context)
      .unwrap()
      .to_object(scope)
      .unwrap();
    drop(value_deserializer);
    let key = v8::String::new(scope, "readHostObject").unwrap();
    let has_prop = host_object_out.has_own_property(scope, key.into()).unwrap();
    assert!(has_prop);
    let value = host_object_out
      .get(scope, key.into())
      .unwrap()
      .uint32_value(scope)
      .unwrap();
    assert_eq!(value, expected);
  }
}

#[test]
fn memory_pressure_notification() {
  let _setup_guard = setup::parallel_test();
  let isolate = &mut v8::Isolate::new(Default::default());
  isolate.memory_pressure_notification(v8::MemoryPressureLevel::Moderate);
  isolate.memory_pressure_notification(v8::MemoryPressureLevel::Critical);
  isolate.memory_pressure_notification(v8::MemoryPressureLevel::None);
}

#[test]
fn clear_kept_objects() {
  // This test is flaky when run in parallel because it might end up triggering a GC on
  // some other test's data
  let _setup_guard = setup::sequential_test();

  let isolate = &mut v8::Isolate::new(Default::default());
  isolate.set_microtasks_policy(v8::MicrotasksPolicy::Explicit);

  let scope = &mut v8::HandleScope::new(isolate);
  let context = v8::Context::new(scope, Default::default());
  let scope = &mut v8::ContextScope::new(scope, context);

  let step1 = r#"
    var weakrefs = [];
    for (let i = 0; i < 424242; i++) weakrefs.push(new WeakRef({ i }));
  "#;
  let step2 = r#"
    if (weakrefs.some(w => !w.deref())) throw "fail";
  "#;

  let step3 = r#"
    if (weakrefs.every(w => w.deref())) throw "fail";
  "#;

  eval(scope, step1).unwrap();
  scope.request_garbage_collection_for_testing(v8::GarbageCollectionType::Full);
  eval(scope, step2).unwrap();
  scope.clear_kept_objects();
  scope.request_garbage_collection_for_testing(v8::GarbageCollectionType::Full);
  eval(scope, step3).unwrap();
}

#[test]
fn wasm_streaming_callback() {
  thread_local! {
    static WS: RefCell<Option<v8::WasmStreaming>> = const { RefCell::new(None) };
  }

  let callback = |scope: &mut v8::HandleScope,
                  url: v8::Local<v8::Value>,
                  ws: v8::WasmStreaming| {
    assert_eq!("https://example.com", url.to_rust_string_lossy(scope));
    WS.with(|slot| assert!(slot.borrow_mut().replace(ws).is_none()));
  };

  let _setup_guard = setup::parallel_test();

  let isolate = &mut v8::Isolate::new(v8::CreateParams::default());
  isolate.set_wasm_streaming_callback(callback);

  let scope = &mut v8::HandleScope::new(isolate);
  let context = v8::Context::new(scope, Default::default());
  let scope = &mut v8::ContextScope::new(scope, context);

  let script = r#"
    globalThis.result = null;
    WebAssembly
      .compileStreaming("https://example.com")
      .then(result => globalThis.result = result);
  "#;
  eval(scope, script).unwrap();
  assert!(scope.has_pending_background_tasks());

  let global = context.global(scope);
  let name = v8::String::new(scope, "result").unwrap().into();
  assert!(global.get(scope, name).unwrap().is_null());

  let mut ws = WS.with(|slot| slot.borrow_mut().take().unwrap());
  assert!(global.get(scope, name).unwrap().is_null());

  // MVP of WASM modules: contains only the magic marker and the version (1).
  ws.on_bytes_received(&[0x00, 0x61, 0x73, 0x6d, 0x01, 0x00, 0x00, 0x00]);
  assert!(global.get(scope, name).unwrap().is_null());

  ws.set_url("https://example2.com");
  assert!(global.get(scope, name).unwrap().is_null());

  ws.finish();
  assert!(!scope.has_pending_background_tasks());

  let result = global.get(scope, name).unwrap();
  assert!(result.is_wasm_module_object());

  let wasm_module_object: v8::Local<v8::WasmModuleObject> =
    result.try_into().unwrap();
  let compiled_wasm_module = wasm_module_object.get_compiled_module();
  assert_eq!(compiled_wasm_module.source_url(), "https://example2.com");

  let script = r#"
    globalThis.result = null;
    WebAssembly
      .compileStreaming("https://example.com")
      .catch(result => globalThis.result = result);
  "#;
  eval(scope, script).unwrap();

  let ws = WS.with(|slot| slot.borrow_mut().take().unwrap());
  assert!(global.get(scope, name).unwrap().is_null());

  let exception = v8::Object::new(scope).into(); // Can be anything.
  ws.abort(Some(exception));
  // We did not set wasm resolve callback so V8 uses the default one that
  // runs microtasks automatically.
  while v8::Platform::pump_message_loop(
    &v8::V8::get_current_platform(),
    scope,
    false, // don't block if there are no tasks
  ) {}
  assert!(global.get(scope, name).unwrap().strict_equals(exception));
}

#[test]
fn unbound_script_conversion() {
  let _setup_guard = setup::parallel_test();
  let isolate = &mut v8::Isolate::new(Default::default());
  let scope = &mut v8::HandleScope::new(isolate);
  let unbound_script = {
    let context = v8::Context::new(scope, Default::default());
    let scope = &mut v8::ContextScope::new(scope, context);
    let source = v8::String::new(
      scope,
      "'Hello ' + value\n//# sourceMappingURL=foo.js.map",
    )
    .unwrap();
    let script = v8::Script::compile(scope, source, None).unwrap();
    script.get_unbound_script(scope)
  };

  {
    // Execute the script in another context.
    let context = v8::Context::new(scope, Default::default());
    let scope = &mut v8::ContextScope::new(scope, context);
    let global_object = scope.get_current_context().global(scope);
    let key = v8::String::new(scope, "value").unwrap();
    let value = v8::String::new(scope, "world").unwrap();
    global_object.set(scope, key.into(), value.into());

    let script = unbound_script.bind_to_current_context(scope);
    let result = script.run(scope).unwrap();
    assert_eq!(result.to_rust_string_lossy(scope), "Hello world");
  }
}

#[test]
fn get_source_mapping_from_comment() {
  let _setup_guard = setup::parallel_test();
  let isolate = &mut v8::Isolate::new(Default::default());
  let scope = &mut v8::HandleScope::new(isolate);
  let context = v8::Context::new(scope, Default::default());
  let scope = &mut v8::ContextScope::new(scope, context);

  // TODO(bartlomieju): add a shorter version of `v8::ScriptOrigin`
  let resource_name =
    v8::String::new(scope, "http://www.foo.com/foo.js").unwrap();
  let resource_line_offset = 0;
  let resource_column_offset = 0;
  let resource_is_shared_cross_origin = false;
  let script_id = -1;
  let resource_is_opaque = false;
  let is_wasm = false;
  let is_module = false;

  let script_origin = v8::ScriptOrigin::new(
    scope,
    resource_name.into(),
    resource_line_offset,
    resource_column_offset,
    resource_is_shared_cross_origin,
    script_id,
    None,
    resource_is_opaque,
    is_wasm,
    is_module,
    None,
  );
  let code =
    v8::String::new(scope, "var foo;\n//# sourceMappingURL=foo.js.map")
      .unwrap();
  let mut source = v8::script_compiler::Source::new(code, Some(&script_origin));
  let script = v8::script_compiler::compile(
    scope,
    &mut source,
    v8::script_compiler::CompileOptions::EagerCompile,
    v8::script_compiler::NoCacheReason::NoReason,
  )
  .unwrap();
  let source_mapping_url = script
    .get_unbound_script(scope)
    .get_source_mapping_url(scope)
    .to_rust_string_lossy(scope);
  assert_eq!("foo.js.map", source_mapping_url)
}

#[test]
fn origin_source_map_overrides_source_mapping_url_comment() {
  let _setup_guard = setup::parallel_test();
  let isolate = &mut v8::Isolate::new(Default::default());
  let scope = &mut v8::HandleScope::new(isolate);
  let context = v8::Context::new(scope, Default::default());
  let scope = &mut v8::ContextScope::new(scope, context);

  let expected_source_map_url = "http://override/foo.js.map";
  // TODO(bartlomieju): add a shorter version of `v8::ScriptOrigin`
  let resource_name =
    v8::String::new(scope, "http://www.foo.com/foo.js").unwrap();
  let resource_line_offset = 13;
  let resource_column_offset = 0;
  let resource_is_shared_cross_origin = false;
  let script_id = -1;
  let source_map_url = v8::String::new(scope, expected_source_map_url).unwrap();
  let resource_is_opaque = false;
  let is_wasm = false;
  let is_module = false;

  let script_origin = v8::ScriptOrigin::new(
    scope,
    resource_name.into(),
    resource_line_offset,
    resource_column_offset,
    resource_is_shared_cross_origin,
    script_id,
    Some(source_map_url.into()),
    resource_is_opaque,
    is_wasm,
    is_module,
    None,
  );
  let code =
    v8::String::new(scope, "var foo;\n//# sourceMappingURL=foo.js.map")
      .unwrap();
  let mut source = v8::script_compiler::Source::new(code, Some(&script_origin));
  let script = v8::script_compiler::compile(
    scope,
    &mut source,
    v8::script_compiler::CompileOptions::EagerCompile,
    v8::script_compiler::NoCacheReason::NoReason,
  )
  .unwrap();
  let source_mapping_url = script
    .get_unbound_script(scope)
    .get_source_mapping_url(scope)
    .to_rust_string_lossy(scope);
  assert_eq!(expected_source_map_url, source_mapping_url)
}

#[test]
fn ignore_origin_source_map_empty_string() {
  let _setup_guard = setup::parallel_test();
  let isolate = &mut v8::Isolate::new(Default::default());
  let scope = &mut v8::HandleScope::new(isolate);
  let context = v8::Context::new(scope, Default::default());
  let scope = &mut v8::ContextScope::new(scope, context);

  // TODO(bartlomieju): add a shorter version of `v8::ScriptOrigin`
  let resource_name =
    v8::String::new(scope, "http://www.foo.com/foo.js").unwrap();
  let resource_line_offset = 0;
  let resource_column_offset = 0;
  let resource_is_shared_cross_origin = false;
  let script_id = -1;
  let source_map_url = v8::String::new(scope, "").unwrap();
  let resource_is_opaque = false;
  let is_wasm = false;
  let is_module = false;

  let script_origin = v8::ScriptOrigin::new(
    scope,
    resource_name.into(),
    resource_line_offset,
    resource_column_offset,
    resource_is_shared_cross_origin,
    script_id,
    Some(source_map_url.into()),
    resource_is_opaque,
    is_wasm,
    is_module,
    None,
  );
  let code =
    v8::String::new(scope, "var foo;\n//# sourceMappingURL=foo.js.map")
      .unwrap();
  let mut source = v8::script_compiler::Source::new(code, Some(&script_origin));
  let script = v8::script_compiler::compile(
    scope,
    &mut source,
    v8::script_compiler::CompileOptions::EagerCompile,
    v8::script_compiler::NoCacheReason::NoReason,
  )
  .unwrap();
  let source_mapping_url = script
    .get_unbound_script(scope)
    .get_source_mapping_url(scope)
    .to_rust_string_lossy(scope);
  assert_eq!("foo.js.map", source_mapping_url)
}

#[test]
fn no_source_map_comment() {
  let _setup_guard = setup::parallel_test();
  let isolate = &mut v8::Isolate::new(Default::default());
  let scope = &mut v8::HandleScope::new(isolate);
  let context = v8::Context::new(scope, Default::default());
  let scope = &mut v8::ContextScope::new(scope, context);

  // TODO(bartlomieju): add a shorter version of `v8::ScriptOrigin`
  let resource_name =
    v8::String::new(scope, "http://www.foo.com/foo.js").unwrap();
  let resource_line_offset = 0;
  let resource_column_offset = 0;
  let resource_is_shared_cross_origin = false;
  let script_id = -1;
  let source_map_url = v8::undefined(scope);
  let resource_is_opaque = false;
  let is_wasm = false;
  let is_module = false;

  let script_origin = v8::ScriptOrigin::new(
    scope,
    resource_name.into(),
    resource_line_offset,
    resource_column_offset,
    resource_is_shared_cross_origin,
    script_id,
    Some(source_map_url.into()),
    resource_is_opaque,
    is_wasm,
    is_module,
    None,
  );
  let code = v8::String::new(scope, "var foo;\n").unwrap();
  let mut source = v8::script_compiler::Source::new(code, Some(&script_origin));
  let script = v8::script_compiler::compile(
    scope,
    &mut source,
    v8::script_compiler::CompileOptions::EagerCompile,
    v8::script_compiler::NoCacheReason::NoReason,
  )
  .unwrap();
  let source_mapping_url = script
    .get_unbound_script(scope)
    .get_source_mapping_url(scope)
    .to_rust_string_lossy(scope);
  assert_eq!("undefined", source_mapping_url)
}

#[test]
fn ept_torture_test() {
  let _setup_guard = setup::parallel_test();
  let isolate = &mut v8::Isolate::new(Default::default());
  // This should not OOM or crash when we run in a tight loop as the EPT should be subject
  // to GC.
  {
    let scope = &mut v8::HandleScope::new(isolate);
    let context = v8::Context::new(scope, Default::default());
    let scope = &mut v8::ContextScope::new(scope, context);
    let source = v8::String::new(
      scope,
      r#"
        for(let i = 0; i < 100_000; i++) new ArrayBuffer(1024 * 1024);
        "OK";
      "#,
    )
    .unwrap();
    let script = v8::Script::compile(scope, source, None).unwrap();
    let result = script.run(scope).unwrap();
    assert_eq!(result.to_rust_string_lossy(scope), "OK");
  }
}

#[test]
fn run_with_rust_allocator() {
  use std::sync::Arc;

  unsafe extern "C" fn allocate(count: &AtomicUsize, n: usize) -> *mut c_void {
    count.fetch_add(n, Ordering::SeqCst);
    Box::into_raw(vec![0u8; n].into_boxed_slice()) as *mut c_void
  }
  unsafe extern "C" fn allocate_uninitialized(
    count: &AtomicUsize,
    n: usize,
  ) -> *mut c_void {
    count.fetch_add(n, Ordering::SeqCst);
    let mut store: Vec<MaybeUninit<u8>> = Vec::with_capacity(n);
    store.set_len(n);
    Box::into_raw(store.into_boxed_slice()) as *mut [u8] as *mut c_void
  }
  unsafe extern "C" fn free(count: &AtomicUsize, data: *mut c_void, n: usize) {
    count.fetch_sub(n, Ordering::SeqCst);
    let _ = Box::from_raw(std::slice::from_raw_parts_mut(data as *mut u8, n));
  }
  unsafe extern "C" fn reallocate(
    count: &AtomicUsize,
    prev: *mut c_void,
    oldlen: usize,
    newlen: usize,
  ) -> *mut c_void {
    count.fetch_add(newlen.wrapping_sub(oldlen), Ordering::SeqCst);
    let old_store =
      Box::from_raw(std::slice::from_raw_parts_mut(prev as *mut u8, oldlen));
    let mut new_store = Vec::with_capacity(newlen);
    let copy_len = oldlen.min(newlen);
    new_store.extend_from_slice(&old_store[..copy_len]);
    new_store.resize(newlen, 0u8);
    Box::into_raw(new_store.into_boxed_slice()) as *mut c_void
  }
  unsafe extern "C" fn drop(count: *const AtomicUsize) {
    Arc::from_raw(count);
  }

  let vtable: &'static v8::RustAllocatorVtable<AtomicUsize> =
    &v8::RustAllocatorVtable {
      allocate,
      allocate_uninitialized,
      free,
      reallocate,
      drop,
    };
  let count = Arc::new(AtomicUsize::new(0));

  let _setup_guard = setup::parallel_test();
  let create_params = v8::CreateParams::default();
  assert!(!create_params.has_set_array_buffer_allocator());
  let create_params = create_params.array_buffer_allocator(unsafe {
    v8::new_rust_allocator(Arc::into_raw(count.clone()), vtable)
  });
  assert!(create_params.has_set_array_buffer_allocator());
  let isolate = &mut v8::Isolate::new(create_params);

  {
    let scope = &mut v8::HandleScope::new(isolate);
    let context = v8::Context::new(scope, Default::default());
    let scope = &mut v8::ContextScope::new(scope, context);
    let source = v8::String::new(
      scope,
      r#"
        for(let i = 0; i < 10; i++) new ArrayBuffer(1024 * i);
        "OK";
      "#,
    )
    .unwrap();
    let script = v8::Script::compile(scope, source, None).unwrap();
    let result = script.run(scope).unwrap();
    assert_eq!(result.to_rust_string_lossy(scope), "OK");
  }
  let mut stats = v8::HeapStatistics::default();
  isolate.get_heap_statistics(&mut stats);
  let count_loaded = count.load(Ordering::SeqCst);
  assert!(count_loaded > 0);
  assert!(count_loaded <= stats.external_memory());

  // Force a GC.
  isolate.low_memory_notification();
  let count_loaded = count.load(Ordering::SeqCst);
  assert_eq!(count_loaded, 0);

  // This should not OOM or crash when we run in a tight loop as the EPT should be subject
  // to GC.
  {
    let scope = &mut v8::HandleScope::new(isolate);
    let context = v8::Context::new(scope, Default::default());
    let scope = &mut v8::ContextScope::new(scope, context);
    let source = v8::String::new(
      scope,
      r#"
        for(let i = 0; i < 10_000; i++) new ArrayBuffer(10 * 1024 * 1024);
        "OK";
      "#,
    )
    .unwrap();
    let script = v8::Script::compile(scope, source, None).unwrap();
    let result = script.run(scope).unwrap();
    assert_eq!(result.to_rust_string_lossy(scope), "OK");
  }
}

// Same as heap_limits()
#[cfg(not(all(target_os = "android", target_arch = "x86_64")))]
#[test]
fn oom_callback() {
  extern "C" fn oom_handler(
    _: *const std::os::raw::c_char,
    _: &v8::OomDetails,
  ) {
    unreachable!()
  }

  let _setup_guard = setup::parallel_test();
  let params = v8::CreateParams::default().heap_limits(0, 1048576 * 8);
  let isolate = &mut v8::Isolate::new(params);
  isolate.set_oom_error_handler(oom_handler);

  // Don't attempt to trigger the OOM callback since we don't have a safe way to
  // recover from it.
}

#[test]
fn prepare_stack_trace_callback() {
  thread_local! {
    static SITES: RefCell<Option<v8::Global<v8::Array>>> = const { RefCell::new(None) };
  }

  let script = r#"
    function g() { throw new Error("boom") }
    function f() { g() }
    try {
      f()
    } catch (e) {
      e.stack
    }
  "#;

  let _setup_guard = setup::parallel_test();
  let isolate = &mut v8::Isolate::new(Default::default());
  isolate.set_prepare_stack_trace_callback(callback);

  let scope = &mut v8::HandleScope::new(isolate);
  let context = v8::Context::new(scope, Default::default());
  let scope = &mut v8::ContextScope::new(scope, context);
  let scope = &mut v8::TryCatch::new(scope);

  let result = eval(scope, script).unwrap();
  assert_eq!(Some(42), result.uint32_value(scope));

  let sites = SITES.with(|slot| slot.borrow_mut().take()).unwrap();
  let sites = v8::Local::new(scope, sites);
  assert_eq!(3, sites.length());

  let scripts = [
    r#"
      if ("g" !== site.getFunctionName()) throw "fail";
      if (2 !== site.getLineNumber()) throw "fail";
    "#,
    r#"
      if ("f" !== site.getFunctionName()) throw "fail";
      if (3 !== site.getLineNumber()) throw "fail";
    "#,
    r#"
      if (null !== site.getFunctionName()) throw "fail";
      if (5 !== site.getLineNumber()) throw "fail";
    "#,
  ];

  let global = context.global(scope);
  let name = v8::String::new(scope, "site").unwrap().into();

  for i in 0..3 {
    let site = sites.get_index(scope, i).unwrap();
    global.set(scope, name, site).unwrap();
    let script = scripts[i as usize];
    let result = eval(scope, script);
    assert!(result.is_some());
  }

  fn callback<'s>(
    scope: &mut v8::HandleScope<'s>,
    error: v8::Local<v8::Value>,
    sites: v8::Local<v8::Array>,
  ) -> v8::Local<'s, v8::Value> {
    let message = v8::Exception::create_message(scope, error);
    let actual = message.get(scope).to_rust_string_lossy(scope);
    assert_eq!(actual, "Uncaught Error: boom");

    SITES.with(|slot| {
      let mut slot = slot.borrow_mut();
      assert!(slot.is_none());
      *slot = Some(v8::Global::new(scope, sites));
    });

    v8::Integer::new(scope, 42).into()
  }
}

#[test]
fn icu_date() {
  let _setup_guard = setup::parallel_test();
  let isolate = &mut v8::Isolate::new(Default::default());
  {
    let scope = &mut v8::HandleScope::new(isolate);
    let context = v8::Context::new(scope, Default::default());
    let scope = &mut v8::ContextScope::new(scope, context);
    let source = r#"
      (new Date(Date.UTC(2020, 5, 26, 7, 0, 0))).toLocaleString("de-DE", {
        weekday: "long",
        year: "numeric",
        month: "long",
        day: "numeric",
      });
    "#;
    let value = eval(scope, source).unwrap();
    let date_de_val = v8::String::new(scope, "Freitag, 26. Juni 2020").unwrap();
    assert!(value.is_string());
    assert!(value.strict_equals(date_de_val.into()));
  }
}

#[test]
fn icu_set_common_data_fail() {
  assert!(
    v8::icu::set_common_data_73(&[1, 2, 3, 0, 0, 0, 0, 0, 0, 0, 0]).is_err()
  );
}

#[test]
fn icu_format() {
  let _setup_guard = setup::parallel_test();
  let isolate = &mut v8::Isolate::new(Default::default());
  {
    let scope = &mut v8::HandleScope::new(isolate);
    let context = v8::Context::new(scope, Default::default());
    let scope = &mut v8::ContextScope::new(scope, context);
    let source = r#"
      new Intl.NumberFormat("ja-JP", { style: "currency", currency: "JPY" }).format(
        1230000,
      );
    "#;
    let value = eval(scope, source).unwrap();
    let currency_jpy_val = v8::String::new(scope, "￥1,230,000").unwrap();
    assert!(value.is_string());
    assert!(value.strict_equals(currency_jpy_val.into()));
  }
}

#[test]
fn icu_collator() {
  let _setup_guard = setup::parallel_test();
  let isolate = &mut v8::Isolate::new(Default::default());
  let scope = &mut v8::HandleScope::new(isolate);
  let context = v8::Context::new(scope, Default::default());
  let scope = &mut v8::ContextScope::new(scope, context);
  let source = v8::String::new(scope, "new Intl.Collator('en-US')").unwrap();
  let script = v8::Script::compile(scope, source, None).unwrap();
  assert!(script.run(scope).is_some());
}

fn create_module<'s>(
  scope: &mut v8::HandleScope<'s, v8::Context>,
  source: &str,
  code_cache: Option<v8::UniqueRef<v8::CachedData>>,
  options: v8::script_compiler::CompileOptions,
) -> v8::Local<'s, v8::Module> {
  let source = v8::String::new(scope, source).unwrap();
  let resource_name = v8::String::new(scope, "<resource>").unwrap();
  let script_origin = v8::ScriptOrigin::new(
    scope,
    resource_name.into(),
    0,
    0,
    false,
    0,
    None,
    false,
    false,
    true,
    None,
  );
  let has_cache = code_cache.is_some();
  let mut source = match code_cache {
    Some(x) => v8::script_compiler::Source::new_with_cached_data(
      source,
      Some(&script_origin),
      x,
    ),
    None => v8::script_compiler::Source::new(source, Some(&script_origin)),
  };
  let module = v8::script_compiler::compile_module2(
    scope,
    &mut source,
    options,
    v8::script_compiler::NoCacheReason::NoReason,
  )
  .unwrap();
  let code_cache = source.get_cached_data();
  assert_eq!(code_cache.is_some(), has_cache);
  if let Some(code_cache) = code_cache {
    assert!(!code_cache.rejected());
  }
  module
}

fn create_unbound_module_script<'s>(
  scope: &mut v8::HandleScope<'s, v8::Context>,
  source: &str,
  code_cache: Option<v8::UniqueRef<v8::CachedData>>,
) -> v8::Local<'s, v8::UnboundModuleScript> {
  let module = create_module(
    scope,
    source,
    code_cache,
    v8::script_compiler::CompileOptions::NoCompileOptions,
  );
  module.get_unbound_module_script(scope)
}

#[test]
fn unbound_module_script_conversion() {
  let _setup_guard = setup::parallel_test();
  let isolate = &mut v8::Isolate::new(Default::default());
  let scope = &mut v8::HandleScope::new(isolate);
  let context = v8::Context::new(scope, Default::default());
  let mut scope = v8::ContextScope::new(scope, context);
  create_unbound_module_script(&mut scope, "'Hello ' + value", None);
}

#[test]
fn cached_data_version_tag() {
  let _setup_guard = setup::sequential_test();
  // The value is unpredictable/unstable, as it is generated from a combined
  // hash of the V8 version number and select configuration flags. This test
  // asserts that it returns the same value twice in a row (the value ought to
  // be stable for a given v8 build), which also verifies the binding does not
  // result in a crash.
  assert_eq!(
    v8::script_compiler::cached_data_version_tag(),
    v8::script_compiler::cached_data_version_tag()
  );
}

#[test]
fn code_cache() {
  fn resolve_callback<'a>(
    _context: v8::Local<'a, v8::Context>,
    _specifier: v8::Local<'a, v8::String>,
    _import_assertions: v8::Local<'a, v8::FixedArray>,
    _referrer: v8::Local<'a, v8::Module>,
  ) -> Option<v8::Local<'a, v8::Module>> {
    None
  }

  const CODE: &str = "export const hello = 'world';";
  let _setup_guard = setup::parallel_test();

  let code_cache = {
    let isolate = &mut v8::Isolate::new(Default::default());
    let scope = &mut v8::HandleScope::new(isolate);
    let context = v8::Context::new(scope, Default::default());
    let mut scope = v8::ContextScope::new(scope, context);
    let unbound_module_script =
      create_unbound_module_script(&mut scope, CODE, None);
    unbound_module_script.create_code_cache().unwrap().to_vec()
  };

  let isolate = &mut v8::Isolate::new(Default::default());
  let scope = &mut v8::HandleScope::new(isolate);
  let context = v8::Context::new(scope, Default::default());
  let mut scope = v8::ContextScope::new(scope, context);
  let module = create_module(
    &mut scope,
    CODE,
    Some(v8::CachedData::new(&code_cache)),
    v8::script_compiler::CompileOptions::ConsumeCodeCache,
  );
  let mut scope = v8::HandleScope::new(&mut scope);
  module
    .instantiate_module(&mut scope, resolve_callback)
    .unwrap();
  module.evaluate(&mut scope).unwrap();
  let top =
    v8::Local::<v8::Object>::try_from(module.get_module_namespace()).unwrap();

  let key = v8::String::new(&mut scope, "hello").unwrap();
  let value =
    v8::Local::<v8::String>::try_from(top.get(&mut scope, key.into()).unwrap())
      .unwrap();
  assert_eq!(&value.to_rust_string_lossy(&mut scope), "world");
}

#[test]
fn function_code_cache() {
  const CODE: &str = "return word.split('').reverse().join('');";
  let _setup_guard = setup::parallel_test();

  let code_cache = {
    let isolate = &mut v8::Isolate::new(Default::default());
    let scope = &mut v8::HandleScope::new(isolate);
    let context = v8::Context::new(scope, Default::default());
    let scope = &mut v8::ContextScope::new(scope, context);
    let mut source = v8::script_compiler::Source::new(
      v8::String::new(scope, CODE).unwrap(),
      None,
    );
    let word = v8::String::new(scope, "word").unwrap();
    let function = v8::script_compiler::compile_function(
      scope,
      &mut source,
      &[word],
      &[],
      v8::script_compiler::CompileOptions::EagerCompile,
      v8::script_compiler::NoCacheReason::NoReason,
    )
    .unwrap();
    function.create_code_cache().unwrap()
  };

  let isolate = &mut v8::Isolate::new(Default::default());
  let scope = &mut v8::HandleScope::new(isolate);
  let context = v8::Context::new(scope, Default::default());
  let scope = &mut v8::ContextScope::new(scope, context);

  let mut source = v8::script_compiler::Source::new_with_cached_data(
    v8::String::new(scope, CODE).unwrap(),
    None,
    code_cache,
  );
  let word = v8::String::new(scope, "word").unwrap();
  let function = v8::script_compiler::compile_function(
    scope,
    &mut source,
    &[word],
    &[],
    v8::script_compiler::CompileOptions::EagerCompile,
    v8::script_compiler::NoCacheReason::NoReason,
  )
  .unwrap();

  let input = v8::String::new(scope, "input").unwrap().into();
  let expected = v8::String::new(scope, "tupni").unwrap();
  let undefined = v8::undefined(scope).into();
  assert_eq!(expected, function.call(scope, undefined, &[input]).unwrap());
}

#[test]
fn eager_compile_script() {
  let _setup_guard = setup::parallel_test();
  let isolate = &mut v8::Isolate::new(Default::default());
  let scope = &mut v8::HandleScope::new(isolate);
  let context = v8::Context::new(scope, Default::default());
  let scope = &mut v8::ContextScope::new(scope, context);

  let code = v8::String::new(scope, "1 + 1").unwrap();
  let mut source = v8::script_compiler::Source::new(code, None);
  let script = v8::script_compiler::compile(
    scope,
    &mut source,
    v8::script_compiler::CompileOptions::EagerCompile,
    v8::script_compiler::NoCacheReason::NoReason,
  )
  .unwrap();
  let ret = script.run(scope).unwrap();
  assert_eq!(ret.uint32_value(scope).unwrap(), 2);
}

#[test]
fn code_cache_script() {
  const CODE: &str = "1 + 1";
  let _setup_guard = setup::parallel_test();
  let code_cache = {
    let isolate = &mut v8::Isolate::new(Default::default());
    let scope = &mut v8::HandleScope::new(isolate);
    let context = v8::Context::new(scope, Default::default());
    let scope = &mut v8::ContextScope::new(scope, context);

    let code = v8::String::new(scope, CODE).unwrap();
    let mut source = v8::script_compiler::Source::new(code, None);
    let script = v8::script_compiler::compile_unbound_script(
      scope,
      &mut source,
      v8::script_compiler::CompileOptions::EagerCompile,
      v8::script_compiler::NoCacheReason::NoReason,
    )
    .unwrap();
    script.create_code_cache().unwrap().to_vec()
  };

  let isolate = &mut v8::Isolate::new(Default::default());
  let scope = &mut v8::HandleScope::new(isolate);
  let context = v8::Context::new(scope, Default::default());
  let scope = &mut v8::ContextScope::new(scope, context);

  let code = v8::String::new(scope, CODE).unwrap();
  let mut source = v8::script_compiler::Source::new_with_cached_data(
    code,
    None,
    v8::CachedData::new(&code_cache),
  );
  let script = v8::script_compiler::compile(
    scope,
    &mut source,
    v8::script_compiler::CompileOptions::ConsumeCodeCache,
    v8::script_compiler::NoCacheReason::NoReason,
  )
  .unwrap();
  let code_cache = source.get_cached_data();
  assert!(code_cache.is_some());
  assert!(!code_cache.unwrap().rejected());
  let ret = script.run(scope).unwrap();
  assert_eq!(ret.uint32_value(scope).unwrap(), 2);
}

#[test]
fn compile_function() {
  let _setup_guard = setup::parallel_test();
  let isolate = &mut v8::Isolate::new(Default::default());
  let scope = &mut v8::HandleScope::new(isolate);
  let context = v8::Context::new(scope, Default::default());
  let scope = &mut v8::ContextScope::new(scope, context);

  let x = v8::Integer::new(scope, 42);
  let y = v8::Integer::new(scope, 1337);

  let argument = v8::String::new(scope, "x").unwrap();
  let extension = v8::Object::new(scope);
  let name = v8::String::new(scope, "y").unwrap();
  extension.set(scope, name.into(), y.into()).unwrap();

  let source = v8::String::new(scope, "return x * y").unwrap();
  let mut source = v8::script_compiler::Source::new(source, None);
  let function = v8::script_compiler::compile_function(
    scope,
    &mut source,
    &[argument],
    &[extension],
    v8::script_compiler::CompileOptions::NoCompileOptions,
    v8::script_compiler::NoCacheReason::NoReason,
  )
  .unwrap();

  let undefined = v8::undefined(scope).into();
  let result = function.call(scope, undefined, &[x.into()]).unwrap();
  assert!(result.is_int32());
  assert_eq!(42 * 1337, result.int32_value(scope).unwrap());
}

static EXAMPLE_STRING: v8::OneByteConst =
  v8::String::create_external_onebyte_const(b"const static");

#[test]
fn external_strings() {
  let _setup_guard = setup::parallel_test();
  let isolate = &mut v8::Isolate::new(Default::default());
  let scope = &mut v8::HandleScope::new(isolate);
  let context = v8::Context::new(scope, Default::default());
  let scope = &mut v8::ContextScope::new(scope, context);

  // Parse JSON from an external string
  let json_static = b"{\"a\": 1, \"b\": 2}";
  let json_external =
    v8::String::new_external_onebyte_static(scope, json_static).unwrap();
  let maybe_value = v8::json::parse(scope, json_external);
  assert!(maybe_value.is_some());
  // Check length
  assert!(json_external.length() == 16);
  // Externality checks
  assert!(json_external.is_external());
  assert!(json_external.is_external_onebyte());
  assert!(!json_external.is_external_twobyte());
  assert!(json_external.is_onebyte());
  assert!(json_external.contains_only_onebyte());

  // In & out
  let hello =
    v8::String::new_external_onebyte_static(scope, b"hello world").unwrap();
  let rust_str = hello.to_rust_string_lossy(scope);
  assert_eq!(rust_str, "hello world");
  // Externality checks
  assert!(hello.is_external());
  assert!(hello.is_external_onebyte());
  assert!(!hello.is_external_twobyte());
  assert!(hello.is_onebyte());
  assert!(hello.contains_only_onebyte());

  // Two-byte static
  let two_byte = v8::String::new_external_twobyte_static(
    scope,
    &[0xDD95, 0x0020, 0xD83E, 0xDD95],
  )
  .unwrap();
  let rust_str = two_byte.to_rust_string_lossy(scope);
  assert_eq!(rust_str, "\u{FFFD} 🦕");
  assert!(two_byte.length() == 4);
  // Externality checks
  assert!(two_byte.is_external());
  assert!(!two_byte.is_external_onebyte());
  assert!(two_byte.is_external_twobyte());
  assert!(!two_byte.is_onebyte());
  assert!(!two_byte.contains_only_onebyte());

  // two-byte "internal" test
  let gradients = v8::String::new(scope, "∇gradients").unwrap();
  assert!(!gradients.is_external());
  assert!(!gradients.is_external_onebyte());
  assert!(!gradients.is_external_twobyte());
  assert!(!gradients.is_onebyte());
  assert!(!gradients.contains_only_onebyte());

  // one-byte "internal" test
  let latin1 = v8::String::new(scope, "latin-1").unwrap();
  assert!(!latin1.is_external());
  assert!(!latin1.is_external_onebyte());
  assert!(!latin1.is_external_twobyte());
  assert!(latin1.is_onebyte());
  assert!(latin1.contains_only_onebyte());

  // one-byte "const" test
  {
    assert_eq!(EXAMPLE_STRING.as_bytes(), b"const static");
    let const_ref_string =
      v8::String::new_from_onebyte_const(scope, &EXAMPLE_STRING).unwrap();
    assert!(const_ref_string.is_external());
    assert!(const_ref_string.is_external_onebyte());
    assert!(!const_ref_string.is_external_twobyte());
    assert!(const_ref_string.is_onebyte());
    assert!(const_ref_string.contains_only_onebyte());
    assert!(const_ref_string
      .strict_equals(v8::String::new(scope, "const static").unwrap().into()));
  }
}

#[test]
fn counter_lookup_callback() {
  #[derive(Eq, PartialEq, Hash)]
  struct Name(*const c_char);
  struct Count(*mut i32);

  unsafe impl Send for Name {}
  unsafe impl Send for Count {}

  static MAP: Lazy<Arc<Mutex<HashMap<Name, Count>>>> = Lazy::new(Arc::default);

  // |name| points to a static zero-terminated C string.
  extern "C" fn callback(name: *const c_char) -> *mut i32 {
    MAP
      .lock()
      .unwrap()
      .entry(Name(name))
      .or_insert_with(|| Count(Box::leak(Box::new(0))))
      .0
  }

  let _setup_guard = setup::parallel_test();
  let params = v8::CreateParams::default().counter_lookup_callback(callback);
  let isolate = &mut v8::Isolate::new(params);
  let scope = &mut v8::HandleScope::new(isolate);
  let context = v8::Context::new(scope, Default::default());
  let scope = &mut v8::ContextScope::new(scope, context);
  let _ = eval(scope, "console.log(42);").unwrap();

  let count = MAP
    .lock()
    .unwrap()
    .iter()
    .find_map(|(name, count)| {
      let name = unsafe { CStr::from_ptr(name.0) };
      // Note: counter names start with a "c:" prefix.
      if "c:V8.CompilationCacheMisses" == name.to_string_lossy() {
        Some(unsafe { *count.0 })
      } else {
        None
      }
    })
    .unwrap();

  assert_ne!(count, 0);
}

#[cfg(not(target_os = "android"))]
#[test]
fn compiled_wasm_module() {
  let _setup_guard = setup::parallel_test();

  let compiled_module = {
    let isolate = &mut v8::Isolate::new(Default::default());
    let scope = &mut v8::HandleScope::new(isolate);
    let context = v8::Context::new(scope, Default::default());
    let scope = &mut v8::ContextScope::new(scope, context);

    let wire_bytes = &[
      0x00, 0x61, 0x73, 0x6d, 0x01, 0x00, 0x00, 0x00, 0x00, 0x07, 0x03, 0x66,
      0x6F, 0x6F, 0x62, 0x61, 0x72,
    ];
    let module = v8::WasmModuleObject::compile(scope, wire_bytes).unwrap();

    module.get_compiled_module()
  };

  assert_eq!(
    compiled_module.get_wire_bytes_ref(),
    &[
      0x00, 0x61, 0x73, 0x6d, 0x01, 0x00, 0x00, 0x00, 0x00, 0x07, 0x03, 0x66,
      0x6F, 0x6F, 0x62, 0x61, 0x72
    ]
  );
  assert_eq!(compiled_module.source_url(), "wasm://wasm/3e495052");

  {
    let isolate = &mut v8::Isolate::new(Default::default());
    let scope = &mut v8::HandleScope::new(isolate);
    let context = v8::Context::new(scope, Default::default());
    let scope = &mut v8::ContextScope::new(scope, context);

    let global = context.global(scope);

    let module =
      v8::WasmModuleObject::from_compiled_module(scope, &compiled_module)
        .unwrap();

    let key = v8::String::new(scope, "module").unwrap().into();
    global.set(scope, key, module.into());

    let foo_ab: v8::Local<v8::ArrayBuffer> =
      eval(scope, "WebAssembly.Module.customSections(module, 'foo')[0]")
        .unwrap()
        .try_into()
        .unwrap();
    let foo_bs = foo_ab.get_backing_store();
    let foo_section = unsafe {
      std::slice::from_raw_parts(
        foo_bs.data().unwrap().as_ptr() as *mut u8,
        foo_bs.byte_length(),
      )
    };
    assert_eq!(foo_section, b"bar");
  }
}

#[test]
fn function_names() {
  // Setup isolate
  let isolate = &mut v8::Isolate::new(Default::default());
  let scope = &mut v8::HandleScope::new(isolate);
  let context = v8::Context::new(scope, Default::default());
  let scope = &mut v8::ContextScope::new(scope, context);

  // Rust function
  fn callback(
    scope: &mut v8::HandleScope,
    _args: v8::FunctionCallbackArguments,
    mut rv: v8::ReturnValue<v8::Value>,
  ) {
    rv.set(v8::Integer::new(scope, 42).into())
  }

  // named v8 function
  {
    let key = v8::String::new(scope, "magicFn").unwrap();
    let name = v8::String::new(scope, "fooBar").unwrap();
    let tmpl = v8::FunctionTemplate::new(scope, callback);
    let func = tmpl.get_function(scope).unwrap();
    func.set_name(name);

    let global = context.global(scope);
    global.set(scope, key.into(), func.into());
    let is_42: v8::Local<v8::Boolean> =
      eval(scope, "magicFn() === 42").unwrap().try_into().unwrap();
    assert!(is_42.is_true());
    let js_str: v8::Local<v8::String> = eval(scope, "magicFn.toString()")
      .unwrap()
      .try_into()
      .unwrap();
    assert_eq!(
      js_str.to_rust_string_lossy(scope),
      "function fooBar() { [native code] }"
    );
    let v8_name = func.get_name(scope);
    assert_eq!(v8_name.to_rust_string_lossy(scope), "fooBar");
  }

  // anon v8 function
  {
    let key = v8::String::new(scope, "anonFn").unwrap();
    let tmpl = v8::FunctionTemplate::new(scope, callback);
    let func = tmpl.get_function(scope).unwrap();

    let global = context.global(scope);
    global.set(scope, key.into(), func.into());
    let is_42: v8::Local<v8::Boolean> =
      eval(scope, "anonFn() === 42").unwrap().try_into().unwrap();
    assert!(is_42.is_true());
    let js_str: v8::Local<v8::String> = eval(scope, "anonFn.toString()")
      .unwrap()
      .try_into()
      .unwrap();
    assert_eq!(
      js_str.to_rust_string_lossy(scope),
      "function () { [native code] }"
    );
    let v8_name = func.get_name(scope);
    assert_eq!(v8_name.to_rust_string_lossy(scope), "");
  }
}

// https://github.com/denoland/rusty_v8/issues/849
#[test]
fn backing_store_from_empty_boxed_slice() {
  let _setup_guard = setup::parallel_test();

  let mut isolate = v8::Isolate::new(Default::default());
  let mut scope = v8::HandleScope::new(&mut isolate);
  let context = v8::Context::new(&mut scope, Default::default());
  let mut scope = v8::ContextScope::new(&mut scope, context);

  let store = v8::ArrayBuffer::new_backing_store_from_boxed_slice(Box::new([]))
    .make_shared();
  let _ = v8::ArrayBuffer::with_backing_store(&mut scope, &store);
}

#[test]
fn backing_store_from_empty_vec() {
  let _setup_guard = setup::parallel_test();

  let mut isolate = v8::Isolate::new(Default::default());
  let mut scope = v8::HandleScope::new(&mut isolate);
  let context = v8::Context::new(&mut scope, Default::default());
  let mut scope = v8::ContextScope::new(&mut scope, context);

  let store =
    v8::ArrayBuffer::new_backing_store_from_vec(Vec::new()).make_shared();
  let _ = v8::ArrayBuffer::with_backing_store(&mut scope, &store);
}

#[test]
fn backing_store_data() {
  let _setup_guard = setup::parallel_test();

  let mut isolate = v8::Isolate::new(Default::default());
  let mut scope = v8::HandleScope::new(&mut isolate);
  let context = v8::Context::new(&mut scope, Default::default());
  let mut scope = v8::ContextScope::new(&mut scope, context);

  let v = vec![1, 2, 3, 4, 5];
  let len = v.len();
  let store = v8::ArrayBuffer::new_backing_store_from_vec(v).make_shared();
  let buf = v8::ArrayBuffer::with_backing_store(&mut scope, &store);
  assert_eq!(buf.byte_length(), len);
  assert!(buf.data().is_some());
  assert_eq!(
    unsafe {
      std::slice::from_raw_parts_mut(
        buf.data().unwrap().cast::<u8>().as_ptr(),
        len,
      )
    },
    &[1, 2, 3, 4, 5]
  );
}

#[test]
fn backing_store_resizable() {
  let _setup_guard = setup::parallel_test();

  let v = vec![1, 2, 3, 4, 5];
  let store_fixed =
    v8::ArrayBuffer::new_backing_store_from_vec(v).make_shared();
  assert!(!store_fixed.is_resizable_by_user_javascript());

  let mut isolate = v8::Isolate::new(Default::default());
  let mut scope = v8::HandleScope::new(&mut isolate);
  let context = v8::Context::new(&mut scope, Default::default());
  let mut scope = v8::ContextScope::new(&mut scope, context);

  let ab_val =
    eval(&mut scope, "new ArrayBuffer(100, {maxByteLength: 200})").unwrap();
  assert!(ab_val.is_array_buffer());
  let ab = v8::Local::<v8::ArrayBuffer>::try_from(ab_val).unwrap();
  let store_resizable = ab.get_backing_store();
  assert!(store_resizable.is_resizable_by_user_javascript());
}

#[test]
fn current_stack_trace() {
  // Setup isolate
  let isolate = &mut v8::Isolate::new(Default::default());
  let scope = &mut v8::HandleScope::new(isolate);
  let context = v8::Context::new(scope, Default::default());
  let scope = &mut v8::ContextScope::new(scope, context);

  // A simple JS-facing function that returns its call depth, max of 5
  fn call_depth(
    scope: &mut v8::HandleScope,
    _args: v8::FunctionCallbackArguments,
    mut rv: v8::ReturnValue<v8::Value>,
  ) {
    let stack = v8::StackTrace::current_stack_trace(scope, 5).unwrap();
    let count = stack.get_frame_count();
    rv.set(v8::Integer::new(scope, count as i32).into())
  }

  let key = v8::String::new(scope, "callDepth").unwrap();
  let tmpl = v8::FunctionTemplate::new(scope, call_depth);
  let func = tmpl.get_function(scope).unwrap();
  let global = context.global(scope);
  global.set(scope, key.into(), func.into());

  let top_level = eval(scope, "callDepth()")
    .unwrap()
    .uint32_value(scope)
    .unwrap();
  assert_eq!(top_level, 1);

  let nested = eval(scope, "(_ => (_ => callDepth())())()")
    .unwrap()
    .uint32_value(scope)
    .unwrap();
  assert_eq!(nested, 3);

  let too_deep = eval(
    scope,
    "(_ => (_ => (_ => (_ => (_ => (_ => (_ => callDepth())())())())())())())()",
  )
  .unwrap()
  .uint32_value(scope)
  .unwrap();
  assert_eq!(too_deep, 5);
}

#[test]
fn current_script_name_or_source_url() {
  let _setup_guard = setup::parallel_test();

  static mut USED: u32 = 0;

  fn analyze_script_url_in_stack(
    scope: &mut v8::HandleScope,
    _args: v8::FunctionCallbackArguments,
    _rv: v8::ReturnValue<v8::Value>,
  ) {
    let maybe_name = v8::StackTrace::current_script_name_or_source_url(scope);
    assert!(maybe_name.is_some());
    unsafe { USED = 1 };
    assert_eq!(maybe_name.unwrap().to_rust_string_lossy(scope), "foo.js")
  }

  // Setup isolate
  let isolate = &mut v8::Isolate::new(Default::default());
  let scope = &mut v8::HandleScope::new(isolate);
  let key = v8::String::new(scope, "analyzeScriptURLInStack").unwrap();
  let tmpl = v8::FunctionTemplate::new(scope, analyze_script_url_in_stack);
  let obj_template = v8::ObjectTemplate::new(scope);
  obj_template.set(key.into(), tmpl.into());
  let context = v8::Context::new(
    scope,
    v8::ContextOptions {
      global_template: Some(obj_template),
      ..Default::default()
    },
  );

  let scope = &mut v8::ContextScope::new(scope, context);
  let src = r#"function foo() {
    analyzeScriptURLInStack();
  }
  foo();"#;
  let resource_name = v8::String::new(scope, "foo.js").unwrap();
  let resource_line_offset = 4;
  let resource_column_offset = 5;
  let resource_is_shared_cross_origin = true;
  let script_id = 123;
  let source_map_url = v8::String::new(scope, "source_map_url").unwrap();
  let resource_is_opaque = true;
  let is_wasm = false;
  let is_module = false;

  let script_origin = v8::ScriptOrigin::new(
    scope,
    resource_name.into(),
    resource_line_offset,
    resource_column_offset,
    resource_is_shared_cross_origin,
    script_id,
    Some(source_map_url.into()),
    resource_is_opaque,
    is_wasm,
    is_module,
    None,
  );
  let source = v8::String::new(scope, src).unwrap();
  let script =
    v8::Script::compile(scope, source, Some(&script_origin)).unwrap();
  script.run(scope).unwrap();
  unsafe { assert_eq!(USED, 1) };
}

#[test]
fn instance_of() {
  let _setup_guard = setup::parallel_test();

  let mut isolate = v8::Isolate::new(Default::default());
  let mut scope = v8::HandleScope::new(&mut isolate);
  let context = v8::Context::new(&mut scope, Default::default());
  let mut scope = v8::ContextScope::new(&mut scope, context);
  let global = context.global(&mut scope);
  let array_name = v8::String::new(&mut scope, "Array").unwrap();
  let array_constructor = global.get(&mut scope, array_name.into()).unwrap();
  let array_constructor =
    v8::Local::<v8::Object>::try_from(array_constructor).unwrap();
  let array: v8::Local<v8::Value> =
    v8::Array::new_with_elements(&mut scope, &[]).into();

  assert!(array.instance_of(&mut scope, array_constructor).unwrap());
}

#[test]
fn get_default_locale() {
  v8::icu::set_default_locale("nb_NO");
  let default_locale = v8::icu::get_language_tag();
  assert_eq!(default_locale, "nb-NO");
}

#[test]
fn weak_handle() {
  let _setup_guard = setup::parallel_test();

  let isolate = &mut v8::Isolate::new(Default::default());
  let scope = &mut v8::HandleScope::new(isolate);
  let context = v8::Context::new(scope, Default::default());
  let scope = &mut v8::ContextScope::new(scope, context);

  let weak = {
    let scope = &mut v8::HandleScope::new(scope);
    let local = v8::Object::new(scope);

    let weak = v8::Weak::new(scope, local);
    assert!(!weak.is_empty());
    assert_eq!(weak, local);
    assert_eq!(weak.to_local(scope), Some(local));

    weak
  };

  let scope = &mut v8::HandleScope::new(scope);

  scope.request_garbage_collection_for_testing(v8::GarbageCollectionType::Full);

  assert!(weak.is_empty());
  assert_eq!(weak.to_local(scope), None);
}

#[test]
fn finalizers() {
  use std::cell::Cell;
  use std::ops::Deref;
  use std::rc::Rc;

  let _setup_guard = setup::parallel_test();

  let isolate = &mut v8::Isolate::new(Default::default());
  let scope = &mut v8::HandleScope::new(isolate);
  let context = v8::Context::new(scope, Default::default());
  let scope = &mut v8::ContextScope::new(scope, context);

  // The finalizer for a dropped Weak is never called.
  {
    {
      let scope = &mut v8::HandleScope::new(scope);
      let local = v8::Object::new(scope);
      let _ =
        v8::Weak::with_finalizer(scope, local, Box::new(|_| unreachable!()));
    }

    let scope = &mut v8::HandleScope::new(scope);
    scope
      .request_garbage_collection_for_testing(v8::GarbageCollectionType::Full);
  }

  let finalizer_called = Rc::new(Cell::new(false));
  let weak = {
    let scope = &mut v8::HandleScope::new(scope);
    let local = v8::Object::new(scope);

    // We use a channel to send data into the finalizer without having to worry
    // about lifetimes.
    let (tx, rx) = std::sync::mpsc::sync_channel::<(
      Rc<v8::Weak<v8::Object>>,
      Rc<Cell<bool>>,
    )>(1);

    let weak = Rc::new(v8::Weak::with_finalizer(
      scope,
      local,
      Box::new(move |_| {
        let (weak, finalizer_called) = rx.try_recv().unwrap();
        finalizer_called.set(true);
        assert!(weak.is_empty());
      }),
    ));

    tx.send((weak.clone(), finalizer_called.clone())).unwrap();

    assert!(!weak.is_empty());
    assert_eq!(weak.deref(), &local);
    assert_eq!(weak.to_local(scope), Some(local));

    weak
  };

  let scope = &mut v8::HandleScope::new(scope);
  scope.request_garbage_collection_for_testing(v8::GarbageCollectionType::Full);
  assert!(weak.is_empty());
  assert!(finalizer_called.get());
}

#[test]
fn guaranteed_finalizers() {
  // Test that guaranteed finalizers behave the same as regular finalizers for
  // everything except being guaranteed.

  use std::cell::Cell;
  use std::ops::Deref;
  use std::rc::Rc;

  let _setup_guard = setup::parallel_test();

  let isolate = &mut v8::Isolate::new(Default::default());
  let scope = &mut v8::HandleScope::new(isolate);
  let context = v8::Context::new(scope, Default::default());
  let scope = &mut v8::ContextScope::new(scope, context);

  // The finalizer for a dropped Weak is never called.
  {
    {
      let scope = &mut v8::HandleScope::new(scope);
      let local = v8::Object::new(scope);
      let _ = v8::Weak::with_guaranteed_finalizer(
        scope,
        local,
        Box::new(|| unreachable!()),
      );
    }

    let scope = &mut v8::HandleScope::new(scope);
    scope
      .request_garbage_collection_for_testing(v8::GarbageCollectionType::Full);
  }

  let finalizer_called = Rc::new(Cell::new(false));
  let weak = {
    let scope = &mut v8::HandleScope::new(scope);
    let local = v8::Object::new(scope);

    // We use a channel to send data into the finalizer without having to worry
    // about lifetimes.
    let (tx, rx) = std::sync::mpsc::sync_channel::<(
      Rc<v8::Weak<v8::Object>>,
      Rc<Cell<bool>>,
    )>(1);

    let weak = Rc::new(v8::Weak::with_guaranteed_finalizer(
      scope,
      local,
      Box::new(move || {
        let (weak, finalizer_called) = rx.try_recv().unwrap();
        finalizer_called.set(true);
        assert!(weak.is_empty());
      }),
    ));

    tx.send((weak.clone(), finalizer_called.clone())).unwrap();

    assert!(!weak.is_empty());
    assert_eq!(weak.deref(), &local);
    assert_eq!(weak.to_local(scope), Some(local));

    weak
  };

  let scope = &mut v8::HandleScope::new(scope);
  scope.request_garbage_collection_for_testing(v8::GarbageCollectionType::Full);
  assert!(weak.is_empty());
  assert!(finalizer_called.get());
}

#[test]
fn weak_from_global() {
  let _setup_guard = setup::parallel_test();

  let isolate = &mut v8::Isolate::new(Default::default());
  let scope = &mut v8::HandleScope::new(isolate);
  let context = v8::Context::new(scope, Default::default());
  let scope = &mut v8::ContextScope::new(scope, context);

  let global = {
    let scope = &mut v8::HandleScope::new(scope);
    let object = v8::Object::new(scope);
    v8::Global::new(scope, object)
  };

  let weak = v8::Weak::new(scope, &global);
  assert!(!weak.is_empty());
  assert_eq!(weak.to_global(scope).unwrap(), global);

  drop(global);
  scope.request_garbage_collection_for_testing(v8::GarbageCollectionType::Full);
  assert!(weak.is_empty());
}

#[test]
fn weak_from_into_raw() {
  use std::cell::Cell;
  use std::rc::Rc;

  let _setup_guard = setup::parallel_test();

  let isolate = &mut v8::Isolate::new(Default::default());
  let scope = &mut v8::HandleScope::new(isolate);
  let context = v8::Context::new(scope, Default::default());
  let scope = &mut v8::ContextScope::new(scope, context);

  let finalizer_called = Rc::new(Cell::new(false));

  assert_eq!(v8::Weak::<v8::Object>::empty(scope).into_raw(), None);
  assert!(unsafe { v8::Weak::<v8::Object>::from_raw(scope, None) }.is_empty());

  // regular back and forth
  {
    finalizer_called.take();
    let (weak1, weak2) = {
      let scope = &mut v8::HandleScope::new(scope);
      let local = v8::Object::new(scope);
      let weak = v8::Weak::new(scope, local);
      let weak_with_finalizer = v8::Weak::with_finalizer(
        scope,
        local,
        Box::new({
          let finalizer_called = finalizer_called.clone();
          move |_| {
            finalizer_called.set(true);
          }
        }),
      );
      let raw1 = weak.into_raw();
      let raw2 = weak_with_finalizer.into_raw();
      assert!(raw1.is_some());
      assert!(raw2.is_some());
      let weak1 = unsafe { v8::Weak::from_raw(scope, raw1) };
      let weak2 = unsafe { v8::Weak::from_raw(scope, raw2) };
      assert_eq!(weak1.to_local(scope), Some(local));
      assert_eq!(weak2.to_local(scope), Some(local));
      assert!(!finalizer_called.get());
      (weak1, weak2)
    };
    scope
      .request_garbage_collection_for_testing(v8::GarbageCollectionType::Full);
    assert!(weak1.is_empty());
    assert!(weak2.is_empty());
    assert!(finalizer_called.get());
  }

  // into_raw from a GC'd pointer
  {
    let weak = {
      let scope = &mut v8::HandleScope::new(scope);
      let local = v8::Object::new(scope);
      v8::Weak::new(scope, local)
    };
    assert!(!weak.is_empty());
    scope
      .request_garbage_collection_for_testing(v8::GarbageCollectionType::Full);
    assert!(weak.is_empty());
    assert_eq!(weak.into_raw(), None);
  }

  // It's fine if there's a GC while the Weak is leaked.
  {
    finalizer_called.take();
    let (weak, weak_with_finalizer) = {
      let scope = &mut v8::HandleScope::new(scope);
      let local = v8::Object::new(scope);
      let weak = v8::Weak::new(scope, local);
      let weak_with_finalizer = v8::Weak::with_finalizer(
        scope,
        local,
        Box::new({
          let finalizer_called = finalizer_called.clone();
          move |_| {
            finalizer_called.set(true);
          }
        }),
      );
      (weak, weak_with_finalizer)
    };
    assert!(!weak.is_empty());
    assert!(!weak_with_finalizer.is_empty());
    assert!(!finalizer_called.get());
    let raw1 = weak.into_raw();
    let raw2 = weak_with_finalizer.into_raw();
    assert!(raw1.is_some());
    assert!(raw2.is_some());
    scope
      .request_garbage_collection_for_testing(v8::GarbageCollectionType::Full);
    assert!(finalizer_called.get());
    let weak1 = unsafe { v8::Weak::from_raw(scope, raw1) };
    let weak2 = unsafe { v8::Weak::from_raw(scope, raw2) };
    assert!(weak1.is_empty());
    assert!(weak2.is_empty());
  }

  // Leaking a Weak will not crash the isolate.
  {
    let scope = &mut v8::HandleScope::new(scope);
    let local = v8::Object::new(scope);
    v8::Weak::new(scope, local).into_raw();
    v8::Weak::with_finalizer(scope, local, Box::new(|_| {})).into_raw();
    scope
      .request_garbage_collection_for_testing(v8::GarbageCollectionType::Full);
  }
  scope.request_garbage_collection_for_testing(v8::GarbageCollectionType::Full);
}

#[test]
fn drop_weak_from_raw_in_finalizer() {
  use std::cell::Cell;
  use std::rc::Rc;

  let _setup_guard = setup::parallel_test();

  let isolate = &mut v8::Isolate::new(Default::default());
  let scope = &mut v8::HandleScope::new(isolate);
  let context = v8::Context::new(scope, Default::default());
  let scope = &mut v8::ContextScope::new(scope, context);

  let weak_ptr = Rc::new(Cell::new(None));
  let finalized = Rc::new(Cell::new(false));

  {
    let scope = &mut v8::HandleScope::new(scope);
    let local = v8::Object::new(scope);
    let weak = v8::Weak::with_finalizer(
      scope,
      local,
      Box::new({
        let weak_ptr = weak_ptr.clone();
        let finalized = finalized.clone();
        move |isolate| {
          let weak_ptr = weak_ptr.get().unwrap();
          let weak: v8::Weak<v8::Object> =
            unsafe { v8::Weak::from_raw(isolate, Some(weak_ptr)) };
          drop(weak);
          finalized.set(true);
        }
      }),
    );
    weak_ptr.set(weak.into_raw());
  }

  assert!(!finalized.get());
  scope.request_garbage_collection_for_testing(v8::GarbageCollectionType::Full);
  assert!(finalized.get());
}

#[test]
fn finalizer_on_kept_global() {
  // If a global is kept alive after an isolate is dropped, regular finalizers
  // won't be called, but guaranteed ones will.

  use std::cell::Cell;
  use std::rc::Rc;

  let _setup_guard = setup::parallel_test();

  let global;
  let weak1;
  let weak2;
  let regular_finalized = Rc::new(Cell::new(false));
  let guaranteed_finalized = Rc::new(Cell::new(false));

  {
    let isolate = &mut v8::Isolate::new(Default::default());
    let scope = &mut v8::HandleScope::new(isolate);
    let context = v8::Context::new(scope, Default::default());
    let scope = &mut v8::ContextScope::new(scope, context);

    let object = v8::Object::new(scope);
    global = v8::Global::new(scope, object);
    weak1 = v8::Weak::with_finalizer(
      scope,
      object,
      Box::new({
        let finalized = regular_finalized.clone();
        move |_| finalized.set(true)
      }),
    );
    weak2 = v8::Weak::with_guaranteed_finalizer(
      scope,
      object,
      Box::new({
        let guaranteed_finalized = guaranteed_finalized.clone();
        move || guaranteed_finalized.set(true)
      }),
    );
  }

  assert!(weak1.is_empty());
  assert!(weak2.is_empty());
  assert!(!regular_finalized.get());
  assert!(guaranteed_finalized.get());
  drop(weak1);
  drop(weak2);
  drop(global);
}

#[test]
fn isolate_data_slots() {
  let _setup_guard = setup::parallel_test();
  let mut isolate = v8::Isolate::new(Default::default());

  assert_eq!(isolate.get_number_of_data_slots(), 2);

  let expected0 = "Bla";
  isolate.set_data(0, &expected0 as *const _ as *mut &str as *mut c_void);

  let expected1 = 123.456f64;
  isolate.set_data(1, &expected1 as *const _ as *mut f64 as *mut c_void);

  let actual0 = isolate.get_data(0) as *mut &str;
  let actual0 = unsafe { *actual0 };
  assert_eq!(actual0, expected0);

  let actual1 = isolate.get_data(1) as *mut f64;
  let actual1 = unsafe { *actual1 };
  assert_eq!(actual1, expected1);
}

#[test]
fn context_embedder_data() {
  let _setup_guard = setup::parallel_test();
  let isolate = &mut v8::Isolate::new(Default::default());
  let global_context;

  let expected0 = "Bla";
  let expected1 = 123.456f64;
  {
    let scope = &mut v8::HandleScope::new(isolate);
    let context = v8::Context::new(scope, Default::default());

    unsafe {
      context.set_aligned_pointer_in_embedder_data(
        0,
        &expected0 as *const _ as *mut &str as *mut c_void,
      );
      context.set_aligned_pointer_in_embedder_data(
        1,
        &expected1 as *const _ as *mut f64 as *mut c_void,
      );
    }

    global_context = v8::Global::new(scope, context);
  }

  {
    let scope = &mut v8::HandleScope::new(isolate);
    let context = global_context.open(scope);
    let actual0 =
      context.get_aligned_pointer_from_embedder_data(0) as *mut &str;
    let actual0 = unsafe { *actual0 };
    assert_eq!(actual0, expected0);

    let actual1 = context.get_aligned_pointer_from_embedder_data(1) as *mut f64;
    let actual1 = unsafe { *actual1 };
    assert_eq!(actual1, expected1);
  }
}

#[test]
fn host_create_shadow_realm_context_callback() {
  let _setup_guard = setup::parallel_test();

  let isolate = &mut v8::Isolate::new(Default::default());
  let scope = &mut v8::HandleScope::new(isolate);
  let context = v8::Context::new(scope, Default::default());
  let scope = &mut v8::ContextScope::new(scope, context);

  {
    let tc_scope = &mut v8::TryCatch::new(scope);
    assert!(eval(tc_scope, "new ShadowRealm()").is_none());
    assert!(tc_scope.has_caught());
  }

  struct CheckData {
    callback_called: bool,
    main_context: v8::Global<v8::Context>,
  }

  let main_context = v8::Global::new(scope, context);
  scope.set_slot(CheckData {
    callback_called: false,
    main_context,
  });

  scope.set_host_create_shadow_realm_context_callback(|scope| {
    let main_context = {
      let data = scope.get_slot_mut::<CheckData>().unwrap();
      data.callback_called = true;
      data.main_context.clone()
    };
    assert_eq!(scope.get_current_context(), main_context);

    // Can't return None without throwing.
    let message = v8::String::new(scope, "Unsupported").unwrap();
    let exception = v8::Exception::type_error(scope, message);
    scope.throw_exception(exception);
    None
  });

  {
    let tc_scope = &mut v8::TryCatch::new(scope);
    assert!(eval(tc_scope, "new ShadowRealm()").is_none());
    assert!(tc_scope.has_caught());
    assert!(tc_scope.get_slot::<CheckData>().unwrap().callback_called);
  }

  scope.set_host_create_shadow_realm_context_callback(|scope| {
    let main_context = {
      let data = scope.get_slot_mut::<CheckData>().unwrap();
      data.callback_called = true;
      data.main_context.clone()
    };
    assert_eq!(scope.get_current_context(), main_context);

    let new_context = v8::Context::new(scope, Default::default());
    {
      let scope = &mut v8::ContextScope::new(scope, new_context);
      let global = new_context.global(scope);
      let key = v8::String::new(scope, "test").unwrap();
      let value = v8::Integer::new(scope, 42);
      global.set(scope, key.into(), value.into()).unwrap();
    }
    Some(new_context)
  });

  let value =
    eval(scope, "new ShadowRealm().evaluate(`globalThis.test`)").unwrap();
  assert_eq!(value.uint32_value(scope), Some(42));
  assert!(scope.get_slot::<CheckData>().unwrap().callback_called);
}

#[test]
fn test_fast_calls() {
  static mut WHO: &str = "none";
  fn fast_fn(
    _recv: v8::Local<v8::Object>,
    a: u32,
    b: u32,
    options: &v8::fast_api::FastApiCallbackOptions,
  ) -> u32 {
    let _scope = unsafe { v8::CallbackScope::new(options) };
    unsafe { WHO = "fast" };
    a + b
  }

  const FAST_TEST: fast_api::CFunction = fast_api::CFunction::new(
    fast_fn as _,
    &fast_api::CFunctionInfo::new(
      fast_api::Type::Uint32.scalar(),
      &[
        fast_api::Type::V8Value.scalar(),
        fast_api::Type::Uint32.scalar(),
        fast_api::Type::Uint32.scalar(),
        fast_api::Type::CallbackOptions.scalar(),
      ],
      fast_api::Int64Representation::Number,
    ),
  );

  fn slow_fn(
    scope: &mut v8::HandleScope,
    args: v8::FunctionCallbackArguments,
    mut rv: v8::ReturnValue<v8::Value>,
  ) {
    unsafe { WHO = "slow" };
    let a = args.get(0).uint32_value(scope).unwrap();
    let b = args.get(1).uint32_value(scope).unwrap();
    rv.set_uint32(a + b);
  }

  let _setup_guard = setup::parallel_test();
  let isolate = &mut v8::Isolate::new(Default::default());
  let scope = &mut v8::HandleScope::new(isolate);
  let context = v8::Context::new(scope, Default::default());
  let scope = &mut v8::ContextScope::new(scope, context);

  let global = context.global(scope);

  let template =
    v8::FunctionTemplate::builder(slow_fn).build_fast(scope, &[FAST_TEST]);

  let name = v8::String::new(scope, "func").unwrap();
  let value = template.get_function(scope).unwrap();
  global.set(scope, name.into(), value.into()).unwrap();
  let source = r#"
    function f(x, y) { return func(x, y); }
    %PrepareFunctionForOptimization(f);
    if (42 !== f(19, 23)) throw "unexpected";
  "#;
  eval(scope, source).unwrap();
  assert_eq!("slow", unsafe { WHO });

  let source = r#"
    %OptimizeFunctionOnNextCall(f);
    if (42 !== f(19, 23)) throw "unexpected";
  "#;
  eval(scope, source).unwrap();
  assert_eq!("fast", unsafe { WHO });
}

#[test]
fn test_fast_calls_empty_buffer() {
  static mut WHO: &str = "none";
  unsafe fn fast_fn(
    _recv: v8::Local<v8::Object>,
    buffer: *mut fast_api::FastApiTypedArray<u8>,
  ) {
    assert_eq!(WHO, "slow");
    WHO = "fast";
    assert_eq!(0, (*buffer).get_storage_if_aligned().unwrap().len());
  }

  fn slow_fn(
    _scope: &mut v8::HandleScope,
    _args: v8::FunctionCallbackArguments,
    _rv: v8::ReturnValue<v8::Value>,
  ) {
    unsafe {
      WHO = "slow";
    }
  }

  const FAST_TEST: fast_api::CFunction = fast_api::CFunction::new(
    fast_fn as _,
    &fast_api::CFunctionInfo::new(
      fast_api::Type::Void.scalar(),
      &[
        fast_api::Type::V8Value.scalar(),
        fast_api::CTypeInfo::new(
          fast_api::Type::Uint8,
          fast_api::SequenceType::IsTypedArray,
          fast_api::Flags::empty(),
        ),
      ],
      fast_api::Int64Representation::Number,
    ),
  );

  let _setup_guard = setup::parallel_test();
  let isolate = &mut v8::Isolate::new(Default::default());
  let scope = &mut v8::HandleScope::new(isolate);
  let context = v8::Context::new(scope, Default::default());
  let scope = &mut v8::ContextScope::new(scope, context);

  let global = context.global(scope);

  let template =
    v8::FunctionTemplate::builder(slow_fn).build_fast(scope, &[FAST_TEST]);

  let name = v8::String::new(scope, "func").unwrap();
  let value = template.get_function(scope).unwrap();
  global.set(scope, name.into(), value.into()).unwrap();
  let source = r#"
    function f(arr) { func(arr); }
    %PrepareFunctionForOptimization(f);
    f(new Uint8Array(0));
    %OptimizeFunctionOnNextCall(f);
    f(new Uint8Array(0));
  "#;
  eval(scope, source).unwrap();
  assert_eq!(unsafe { WHO }, "fast");
}

#[test]
fn test_fast_calls_sequence() {
  static mut WHO: &str = "none";
  fn fast_fn(
    _recv: v8::Local<v8::Object>,
    a: u32,
    b: u32,
    array: v8::Local<v8::Array>,
  ) -> u32 {
    unsafe { WHO = "fast" };
    assert_eq!(array.length(), 2);
    a + b + array.length()
  }

  const FAST_TEST: fast_api::CFunction = fast_api::CFunction::new(
    fast_fn as _,
    &fast_api::CFunctionInfo::new(
      fast_api::Type::Uint32.scalar(),
      &[
        fast_api::Type::V8Value.scalar(),
        fast_api::Type::Uint32.scalar(),
        fast_api::Type::Uint32.scalar(),
        fast_api::CTypeInfo::new(
          fast_api::Type::Void,
          fast_api::SequenceType::IsSequence,
          fast_api::Flags::empty(),
        ),
      ],
      fast_api::Int64Representation::Number,
    ),
  );

  fn slow_fn(
    scope: &mut v8::HandleScope,
    _: v8::FunctionCallbackArguments,
    mut rv: v8::ReturnValue<v8::Value>,
  ) {
    unsafe { WHO = "slow" };
    rv.set(v8::Boolean::new(scope, false).into());
  }

  let _setup_guard = setup::parallel_test();
  let isolate = &mut v8::Isolate::new(Default::default());
  let scope = &mut v8::HandleScope::new(isolate);
  let context = v8::Context::new(scope, Default::default());
  let scope = &mut v8::ContextScope::new(scope, context);

  let global = context.global(scope);

  let template =
    v8::FunctionTemplate::builder(slow_fn).build_fast(scope, &[FAST_TEST]);

  let name = v8::String::new(scope, "func").unwrap();
  let value = template.get_function(scope).unwrap();
  global.set(scope, name.into(), value.into()).unwrap();
  let source = r#"
  function f(x, y, data) { return func(x, y, data); }
  %PrepareFunctionForOptimization(f);
  const arr = [3, 4];
  f(1, 2, arr);
"#;
  eval(scope, source).unwrap();
  assert_eq!("slow", unsafe { WHO });

  let source = r#"
    %OptimizeFunctionOnNextCall(f);
    f(1, 2, arr);
  "#;
  eval(scope, source).unwrap();
  assert_eq!("fast", unsafe { WHO });
}

#[test]
fn test_fast_calls_arraybuffer() {
  static mut WHO: &str = "none";
  fn fast_fn(
    _recv: v8::Local<v8::Object>,
    a: u32,
    b: u32,
    data: *const fast_api::FastApiTypedArray<u32>,
  ) -> u32 {
    unsafe { WHO = "fast" };
    a + b + unsafe { &*data }.get(0)
  }

  const FAST_TEST: fast_api::CFunction = fast_api::CFunction::new(
    fast_fn as _,
    &fast_api::CFunctionInfo::new(
      fast_api::Type::Uint32.scalar(),
      &[
        fast_api::Type::V8Value.scalar(),
        fast_api::Type::Uint32.scalar(),
        fast_api::Type::Uint32.scalar(),
        fast_api::CTypeInfo::new(
          fast_api::Type::Uint32,
          fast_api::SequenceType::IsTypedArray,
          fast_api::Flags::empty(),
        ),
      ],
      fast_api::Int64Representation::Number,
    ),
  );

  fn slow_fn(
    scope: &mut v8::HandleScope,
    _: v8::FunctionCallbackArguments,
    mut rv: v8::ReturnValue<v8::Value>,
  ) {
    unsafe { WHO = "slow" };
    rv.set(v8::Boolean::new(scope, false).into());
  }

  let _setup_guard = setup::parallel_test();
  let isolate = &mut v8::Isolate::new(Default::default());
  let scope = &mut v8::HandleScope::new(isolate);
  let context = v8::Context::new(scope, Default::default());
  let scope = &mut v8::ContextScope::new(scope, context);

  let global = context.global(scope);

  let template =
    v8::FunctionTemplate::builder(slow_fn).build_fast(scope, &[FAST_TEST]);

  let name = v8::String::new(scope, "func").unwrap();
  let value = template.get_function(scope).unwrap();
  global.set(scope, name.into(), value.into()).unwrap();
  let source = r#"
  function f(x, y, data) { return func(x, y, data); }
  %PrepareFunctionForOptimization(f);
  const arr = new Uint32Array([3, 4]);
  f(1, 2, arr);
"#;
  eval(scope, source).unwrap();
  assert_eq!("slow", unsafe { WHO });

  let source = r#"
    %OptimizeFunctionOnNextCall(f);
    f(1, 2, arr);
  "#;
  eval(scope, source).unwrap();
  assert_eq!("fast", unsafe { WHO });
}

#[test]
fn test_fast_calls_typedarray() {
  static mut WHO: &str = "none";
  fn fast_fn(
    _recv: v8::Local<v8::Object>,
    data: *const fast_api::FastApiTypedArray<u8>,
  ) -> u32 {
    unsafe { WHO = "fast" };
    let first = unsafe { &*data }.get(0);
    let second = unsafe { &*data }.get(1);
    let third = unsafe { &*data }.get(2);
    assert_eq!(first, 4);
    assert_eq!(second, 5);
    assert_eq!(third, 6);
    let sum = first + second + third;
    sum.into()
  }

  const FAST_TEST: fast_api::CFunction = fast_api::CFunction::new(
    fast_fn as _,
    &fast_api::CFunctionInfo::new(
      fast_api::Type::Uint32.scalar(),
      &[
        fast_api::Type::V8Value.scalar(),
        fast_api::CTypeInfo::new(
          fast_api::Type::Uint8,
          fast_api::SequenceType::IsTypedArray,
          fast_api::Flags::empty(),
        ),
      ],
      fast_api::Int64Representation::Number,
    ),
  );

  fn slow_fn(
    scope: &mut v8::HandleScope,
    _: v8::FunctionCallbackArguments,
    mut rv: v8::ReturnValue<v8::Value>,
  ) {
    unsafe { WHO = "slow" };
    rv.set(v8::Boolean::new(scope, false).into());
  }

  let _setup_guard = setup::parallel_test();
  let isolate = &mut v8::Isolate::new(Default::default());
  let scope = &mut v8::HandleScope::new(isolate);
  let context = v8::Context::new(scope, Default::default());
  let scope = &mut v8::ContextScope::new(scope, context);

  let global = context.global(scope);

  let template =
    v8::FunctionTemplate::builder(slow_fn).build_fast(scope, &[FAST_TEST]);

  let name = v8::String::new(scope, "func").unwrap();
  let value = template.get_function(scope).unwrap();
  global.set(scope, name.into(), value.into()).unwrap();
  let source = r#"
  function f(data) { return func(data); }
  %PrepareFunctionForOptimization(f);
  const arr = new Uint8Array([4, 5, 6]);
  f(arr);
"#;
  eval(scope, source).unwrap();
  assert_eq!("slow", unsafe { WHO });

  let source = r#"
    %OptimizeFunctionOnNextCall(f);
    const result = f(arr);
    if (result != 15) {
      throw new Error("wrong result");
    }
  "#;
  eval(scope, source).unwrap();
  assert_eq!("fast", unsafe { WHO });
}

#[test]
fn test_fast_calls_reciever() {
  const V8_WRAPPER_TYPE_INDEX: i32 = 0;
  const V8_WRAPPER_OBJECT_INDEX: i32 = 1;

  static mut WHO: &str = "none";
  fn fast_fn(recv: v8::Local<v8::Object>) -> u32 {
    unsafe {
      WHO = "fast";
      let embedder_obj =
        recv.get_aligned_pointer_from_internal_field(V8_WRAPPER_OBJECT_INDEX);

      let i = *(embedder_obj as *const u32);
      assert_eq!(i, 69);
      i
    }
  }

  const FAST_TEST: fast_api::CFunction = fast_api::CFunction::new(
    fast_fn as _,
    &fast_api::CFunctionInfo::new(
      fast_api::Type::Uint32.scalar(),
      &[fast_api::Type::V8Value.scalar()],
      fast_api::Int64Representation::Number,
    ),
  );

  fn slow_fn(
    scope: &mut v8::HandleScope,
    _: v8::FunctionCallbackArguments,
    mut rv: v8::ReturnValue<v8::Value>,
  ) {
    unsafe { WHO = "slow" };
    rv.set(v8::Boolean::new(scope, false).into());
  }

  let _setup_guard = setup::parallel_test();
  let isolate = &mut v8::Isolate::new(
    v8::CreateParams::default().embedder_wrapper_type_info_offsets(
      V8_WRAPPER_TYPE_INDEX,
      V8_WRAPPER_OBJECT_INDEX,
    ),
  );
  let scope = &mut v8::HandleScope::new(isolate);
  let context = v8::Context::new(scope, Default::default());
  let scope = &mut v8::ContextScope::new(scope, context);

  let object_template = v8::ObjectTemplate::new(scope);
  assert!(object_template
    .set_internal_field_count((V8_WRAPPER_OBJECT_INDEX + 1) as usize));

  let obj = object_template.new_instance(scope).unwrap();
  let embedder_obj = Box::into_raw(Box::new(69u32));
  obj.set_aligned_pointer_in_internal_field(
    V8_WRAPPER_OBJECT_INDEX,
    embedder_obj as _,
  );

  let template =
    v8::FunctionTemplate::builder(slow_fn).build_fast(scope, &[FAST_TEST]);

  let name = v8::String::new(scope, "method").unwrap();
  let value = template.get_function(scope).unwrap();
  obj.set(scope, name.into(), value.into()).unwrap();

  let obj_str = v8::String::new(scope, "obj").unwrap();
  let global = context.global(scope);
  global.set(scope, obj_str.into(), obj.into()).unwrap();

  let source = r#"
  function f() { return obj.method(); }
  %PrepareFunctionForOptimization(f);
  f();
"#;
  eval(scope, source).unwrap();
  assert_eq!("slow", unsafe { WHO });

  let source = r#"
    %OptimizeFunctionOnNextCall(f);
    f();
  "#;
  eval(scope, source).unwrap();
  assert_eq!("fast", unsafe { WHO });
}

#[test]
fn test_fast_calls_overload() {
  static mut WHO: &str = "none";
  fn fast_fn(
    _recv: v8::Local<v8::Object>,
    data: *const fast_api::FastApiTypedArray<u32>,
  ) {
    unsafe { WHO = "fast_buf" };
    let buf = unsafe { &*data };
    assert_eq!(buf.length(), 2);
    assert_eq!(buf.get(0), 6);
    assert_eq!(buf.get(1), 9);
  }

  fn fast_fn2(_recv: v8::Local<v8::Object>, data: v8::Local<v8::Array>) {
    unsafe { WHO = "fast_array" };
    assert_eq!(data.length(), 2);
  }

  const FAST_TEST: fast_api::CFunction = fast_api::CFunction::new(
    fast_fn as _,
    &fast_api::CFunctionInfo::new(
      fast_api::Type::Void.scalar(),
      &[
        fast_api::Type::V8Value.scalar(),
        fast_api::CTypeInfo::new(
          fast_api::Type::Uint32,
          fast_api::SequenceType::IsTypedArray,
          fast_api::Flags::empty(),
        ),
      ],
      fast_api::Int64Representation::Number,
    ),
  );

  const FAST_TEST2: fast_api::CFunction = fast_api::CFunction::new(
    fast_fn2 as _,
    &fast_api::CFunctionInfo::new(
      fast_api::Type::Void.scalar(),
      &[
        fast_api::Type::V8Value.scalar(),
        fast_api::CTypeInfo::new(
          fast_api::Type::Void,
          fast_api::SequenceType::IsSequence,
          fast_api::Flags::empty(),
        ),
      ],
      fast_api::Int64Representation::Number,
    ),
  );

  fn slow_fn(
    scope: &mut v8::HandleScope,
    _: v8::FunctionCallbackArguments,
    mut rv: v8::ReturnValue<v8::Value>,
  ) {
    unsafe { WHO = "slow" };
    rv.set(v8::Boolean::new(scope, false).into());
  }

  let _setup_guard = setup::parallel_test();
  let isolate = &mut v8::Isolate::new(Default::default());
  let scope = &mut v8::HandleScope::new(isolate);
  let context = v8::Context::new(scope, Default::default());
  let scope = &mut v8::ContextScope::new(scope, context);

  let global = context.global(scope);

  let template = v8::FunctionTemplate::builder(slow_fn)
    .build_fast(scope, &[FAST_TEST, FAST_TEST2]);

  let name = v8::String::new(scope, "func").unwrap();
  let value = template.get_function(scope).unwrap();
  global.set(scope, name.into(), value.into()).unwrap();
  let source = r#"
  function f(data) { return func(data); }
  %PrepareFunctionForOptimization(f);
  const arr = [6, 9];
  const buf = new Uint32Array(arr);
  f(buf);
  f(arr);
"#;
  eval(scope, source).unwrap();
  assert_eq!("slow", unsafe { WHO });

  let source = r#"
    %OptimizeFunctionOnNextCall(f);
    f(buf);
  "#;
  eval(scope, source).unwrap();
  assert_eq!("fast_buf", unsafe { WHO });
  let source = r#"
    %OptimizeFunctionOnNextCall(f);
    f(arr);
  "#;
  eval(scope, source).unwrap();
  assert_eq!("fast_array", unsafe { WHO });
}

#[test]
fn test_fast_calls_callback_options_data() {
  static mut DATA: bool = false;
  unsafe fn fast_fn(
    _recv: v8::Local<v8::Object>,
    options: *mut fast_api::FastApiCallbackOptions,
  ) {
    let options = &mut *options;
    if !options.data.is_external() {
      return;
    }

    let data = v8::Local::<v8::External>::cast_unchecked(options.data);
    let data = &mut *(data.value() as *mut bool);
    *data = true;
  }

  const FAST_TEST: fast_api::CFunction = fast_api::CFunction::new(
    fast_fn as _,
    &fast_api::CFunctionInfo::new(
      fast_api::Type::Void.scalar(),
      &[
        fast_api::Type::V8Value.scalar(),
        fast_api::Type::CallbackOptions.scalar(),
      ],
      fast_api::Int64Representation::Number,
    ),
  );

  fn slow_fn(
    _: &mut v8::HandleScope,
    _: v8::FunctionCallbackArguments,
    _: v8::ReturnValue<v8::Value>,
  ) {
  }

  let _setup_guard = setup::parallel_test();
  let isolate = &mut v8::Isolate::new(Default::default());
  let scope = &mut v8::HandleScope::new(isolate);
  let context = v8::Context::new(scope, Default::default());
  let scope = &mut v8::ContextScope::new(scope, context);

  let global = context.global(scope);
  let external =
    v8::External::new(scope, unsafe { addr_of_mut!(DATA) as *mut c_void });

  let template = v8::FunctionTemplate::builder(slow_fn)
    .data(external.into())
    .build_fast(scope, &[FAST_TEST]);

  let name = v8::String::new(scope, "func").unwrap();
  let value = template.get_function(scope).unwrap();
  global.set(scope, name.into(), value.into()).unwrap();
  let source = r#"
  function f() { return func(); }
  %PrepareFunctionForOptimization(f);
  f();
"#;
  eval(scope, source).unwrap();
  assert!(unsafe { !DATA });

  let source = r#"
    %OptimizeFunctionOnNextCall(f);
    f();
  "#;
  eval(scope, source).unwrap();
  assert!(unsafe { DATA });
}

#[test]
fn test_detach_key() {
  let _setup_guard = setup::parallel_test();
  let isolate = &mut v8::Isolate::new(Default::default());
  let scope = &mut v8::HandleScope::new(isolate);
  let context = v8::Context::new(scope, Default::default());
  let scope = &mut v8::ContextScope::new(scope, context);

  // Object detach key
  {
    let detach_key = eval(scope, "({})").unwrap();
    assert!(detach_key.is_object());
    let buffer = v8::ArrayBuffer::new(scope, 1024);
    buffer.set_detach_key(detach_key);
    assert!(buffer.is_detachable());
    assert_eq!(buffer.detach(None), None);
    assert!(!buffer.was_detached());
    assert_eq!(buffer.detach(Some(detach_key)), Some(true));
    assert!(buffer.was_detached());
  }

  // External detach key
  {
    let mut rust_detach_key = Box::new(42usize);
    let v8_detach_key = v8::External::new(
      scope,
      &mut *rust_detach_key as *mut usize as *mut c_void,
    );
    let buffer = v8::ArrayBuffer::new(scope, 1024);
    buffer.set_detach_key(v8_detach_key.into());
    assert!(buffer.is_detachable());
    assert_eq!(buffer.detach(None), None);
    assert!(!buffer.was_detached());
    assert_eq!(buffer.detach(Some(v8_detach_key.into())), Some(true));
    assert!(buffer.was_detached());
  }

  // Undefined detach key
  {
    let buffer = v8::ArrayBuffer::new(scope, 1024);
    buffer.set_detach_key(v8::undefined(scope).into());
    assert!(buffer.is_detachable());
    assert_eq!(buffer.detach(Some(v8::undefined(scope).into())), Some(true));
    assert!(buffer.was_detached());
  }
}

#[test]
fn test_fast_calls_onebytestring() {
  static mut WHO: &str = "none";
  fn fast_fn(
    _recv: v8::Local<v8::Object>,
    data: *const fast_api::FastApiOneByteString,
  ) -> u32 {
    unsafe { WHO = "fast" };
    let data = unsafe { &*data }.as_bytes();
    assert_eq!(b"hello", data);
    data.len() as u32
  }

  const FAST_TEST: fast_api::CFunction = fast_api::CFunction::new(
    fast_fn as _,
    &fast_api::CFunctionInfo::new(
      fast_api::Type::Uint32.scalar(),
      &[
        fast_api::Type::V8Value.scalar(),
        fast_api::Type::SeqOneByteString.scalar(),
      ],
      fast_api::Int64Representation::Number,
    ),
  );

  fn slow_fn(
    _: &mut v8::HandleScope,
    _: v8::FunctionCallbackArguments,
    _: v8::ReturnValue<v8::Value>,
  ) {
    unsafe { WHO = "slow" };
  }

  let _setup_guard = setup::parallel_test();
  let isolate = &mut v8::Isolate::new(Default::default());
  let scope = &mut v8::HandleScope::new(isolate);
  let context = v8::Context::new(scope, Default::default());
  let scope = &mut v8::ContextScope::new(scope, context);

  let global = context.global(scope);

  let template =
    v8::FunctionTemplate::builder(slow_fn).build_fast(scope, &[FAST_TEST]);

  let name = v8::String::new(scope, "func").unwrap();
  let value = template.get_function(scope).unwrap();
  global.set(scope, name.into(), value.into()).unwrap();
  let source = r#"
  function f(data) { return func(data); }
  %PrepareFunctionForOptimization(f);
  const str = "hello";
  f(str);
"#;
  eval(scope, source).unwrap();
  assert_eq!("slow", unsafe { WHO });

  let source = r#"
    %OptimizeFunctionOnNextCall(f);
    const result = f(str);
    if (result != 5) {
      throw new Error("wrong result");
    }
  "#;
  eval(scope, source).unwrap();
  assert_eq!("fast", unsafe { WHO });
}

#[test]
fn test_fast_calls_i64representation() {
  static mut FAST_CALL_COUNT: u32 = 0;
  static mut SLOW_CALL_COUNT: u32 = 0;
  fn fast_fn(_recv: v8::Local<v8::Object>, a: u64, b: u64) -> u64 {
    unsafe { FAST_CALL_COUNT += 1 };
    assert_eq!(9007199254740991, a);
    assert_eq!(646, b);
    a * b
  }

  const FAST_TEST_NUMBER: fast_api::CFunction = fast_api::CFunction::new(
    fast_fn as _,
    &fast_api::CFunctionInfo::new(
      fast_api::Type::Uint64.scalar(),
      &[
        fast_api::Type::V8Value.scalar(),
        fast_api::Type::Uint64.scalar(),
        fast_api::Type::Uint64.scalar(),
      ],
      fast_api::Int64Representation::Number,
    ),
  );

  const FAST_TEST_BIGINT: fast_api::CFunction = fast_api::CFunction::new(
    fast_fn as _,
    &fast_api::CFunctionInfo::new(
      fast_api::Type::Uint64.scalar(),
      &[
        fast_api::Type::V8Value.scalar(),
        fast_api::Type::Uint64.scalar(),
        fast_api::Type::Uint64.scalar(),
      ],
      fast_api::Int64Representation::BigInt,
    ),
  );

  fn slow_fn(
    _: &mut v8::HandleScope,
    _: v8::FunctionCallbackArguments,
    _: v8::ReturnValue<v8::Value>,
  ) {
    unsafe { SLOW_CALL_COUNT += 1 };
  }

  let _setup_guard = setup::parallel_test();
  let isolate = &mut v8::Isolate::new(Default::default());
  let scope = &mut v8::HandleScope::new(isolate);
  let context = v8::Context::new(scope, Default::default());
  let scope = &mut v8::ContextScope::new(scope, context);

  let global = context.global(scope);

  let template_number = v8::FunctionTemplate::builder(slow_fn)
    .build_fast(scope, &[FAST_TEST_NUMBER]);
  let template_bigint = v8::FunctionTemplate::builder(slow_fn)
    .build_fast(scope, &[FAST_TEST_BIGINT]);

  let name_number = v8::String::new(scope, "func_number").unwrap();
  let name_bigint = v8::String::new(scope, "func_bigint").unwrap();
  let value_number = template_number.get_function(scope).unwrap();
  let value_bigint = template_bigint.get_function(scope).unwrap();
  global
    .set(scope, name_number.into(), value_number.into())
    .unwrap();
  global
    .set(scope, name_bigint.into(), value_bigint.into())
    .unwrap();
  let source = r#"
  function f(a, b) { return func_number(a, b); }
  %PrepareFunctionForOptimization(f);
  f(1, 2);
"#;
  eval(scope, source).unwrap();
  assert_eq!(1, unsafe { SLOW_CALL_COUNT });

  let source = r#"
    %OptimizeFunctionOnNextCall(f);
    {
      const result = f(Number.MAX_SAFE_INTEGER, 646);
      // Correct answer is 5818650718562680186: data is lost.
      if (result != 5818650718562680000) {
        throw new Error(`wrong number result: ${result}`);
      }
    }
  "#;
  eval(scope, source).unwrap();
  assert_eq!(1, unsafe { FAST_CALL_COUNT });

  let source = r#"
  function g(a, b) { return func_bigint(a, b); }
  %PrepareFunctionForOptimization(g);
  g(1n, 2n);
"#;
  eval(scope, source).unwrap();
  assert_eq!(2, unsafe { SLOW_CALL_COUNT });

  let source = r#"
    %OptimizeFunctionOnNextCall(g);
    {
      const result = g(BigInt(Number.MAX_SAFE_INTEGER), 646n);
      if (result != 5818650718562680186n) {
        throw new Error(`wrong bigint result: ${result}`);
      }
    }
  "#;
  eval(scope, source).unwrap();
  assert_eq!(2, unsafe { FAST_CALL_COUNT });
}

#[test]
fn gc_callbacks() {
  let _setup_guard = setup::parallel_test();

  #[derive(Default)]
  struct GCCallbackState {
    mark_sweep_calls: u64,
    incremental_marking_calls: u64,
  }

  extern "C" fn callback(
    _isolate: *mut v8::Isolate,
    r#type: v8::GCType,
    _flags: v8::GCCallbackFlags,
    data: *mut c_void,
  ) {
    // We should get a mark-sweep GC here.
    assert_eq!(r#type, v8::GCType::MARK_SWEEP_COMPACT);
    let state = unsafe { &mut *(data as *mut GCCallbackState) };
    state.mark_sweep_calls += 1;
  }

  extern "C" fn callback2(
    _isolate: *mut v8::Isolate,
    r#type: v8::GCType,
    _flags: v8::GCCallbackFlags,
    data: *mut c_void,
  ) {
    // We should get a mark-sweep GC here.
    assert_eq!(r#type, v8::GCType::INCREMENTAL_MARKING);
    let state = unsafe { &mut *(data as *mut GCCallbackState) };
    state.incremental_marking_calls += 1;
  }

  let mut state = GCCallbackState::default();
  let state_ptr = &mut state as *mut _ as *mut c_void;
  let isolate = &mut v8::Isolate::new(Default::default());
  isolate.add_gc_prologue_callback(callback, state_ptr, v8::GCType::ALL);
  isolate.add_gc_prologue_callback(
    callback2,
    state_ptr,
    v8::GCType::INCREMENTAL_MARKING | v8::GCType::PROCESS_WEAK_CALLBACKS,
  );

  {
    let scope = &mut v8::HandleScope::new(isolate);
    let context = v8::Context::new(scope, Default::default());
    let scope = &mut v8::ContextScope::new(scope, context);

    scope
      .request_garbage_collection_for_testing(v8::GarbageCollectionType::Full);
    assert_eq!(state.mark_sweep_calls, 1);
    assert_eq!(state.incremental_marking_calls, 0);
  }

  isolate.remove_gc_prologue_callback(callback, state_ptr);
  isolate.remove_gc_prologue_callback(callback2, state_ptr);
  {
    let scope = &mut v8::HandleScope::new(isolate);
    let context = v8::Context::new(scope, Default::default());
    let scope = &mut v8::ContextScope::new(scope, context);

    scope
      .request_garbage_collection_for_testing(v8::GarbageCollectionType::Full);
    // Assert callback was removed and not called again.
    assert_eq!(state.mark_sweep_calls, 1);
    assert_eq!(state.incremental_marking_calls, 0);
  }
}

#[test]
fn test_fast_calls_pointer() {
  static mut WHO: &str = "none";
  fn fast_fn(_recv: v8::Local<v8::Object>, data: *mut c_void) -> *mut c_void {
    // Assert before re-assigning WHO, as the reassignment will change the reference.
    assert!(std::ptr::eq(data, unsafe { WHO.as_ptr() as *mut c_void }));
    unsafe { WHO = "fast" };
    std::ptr::null_mut()
  }

  const FAST_TEST: fast_api::CFunction = fast_api::CFunction::new(
    fast_fn as _,
    &fast_api::CFunctionInfo::new(
      fast_api::Type::Pointer.scalar(),
      &[
        fast_api::Type::V8Value.scalar(),
        fast_api::Type::Pointer.scalar(),
      ],
      fast_api::Int64Representation::Number,
    ),
  );

  fn slow_fn(
    scope: &mut v8::HandleScope,
    _: v8::FunctionCallbackArguments,
    mut rv: v8::ReturnValue<v8::Value>,
  ) {
    unsafe { WHO = "slow" };
    rv.set(
      v8::External::new(scope, unsafe { WHO.as_ptr() as *mut c_void }).into(),
    );
  }

  let _setup_guard = setup::parallel_test();
  let isolate = &mut v8::Isolate::new(Default::default());
  let scope = &mut v8::HandleScope::new(isolate);
  let context = v8::Context::new(scope, Default::default());
  let scope = &mut v8::ContextScope::new(scope, context);

  let global = context.global(scope);

  let template =
    v8::FunctionTemplate::builder(slow_fn).build_fast(scope, &[FAST_TEST]);

  let name = v8::String::new(scope, "func").unwrap();
  let value = template.get_function(scope).unwrap();
  global.set(scope, name.into(), value.into()).unwrap();
  let source = r#"
  function f(data) {
    return func(data);
  }
  %PrepareFunctionForOptimization(f);
  const external = f(null);
  if (
    typeof external !== "object" || external === null ||
    Object.keys(external).length > 0 || Object.getPrototypeOf(external) !== null
  ) {
    throw new Error(
      "External pointer object should be an empty object with no properties and no prototype",
    );
  }
"#;
  eval(scope, source).unwrap();
  assert_eq!("slow", unsafe { WHO });

  let source = r#"
    %OptimizeFunctionOnNextCall(f);
    const external_fast = f(external);
    if (external_fast !== null) {
      throw new Error("Null pointer external should be JS null");
    }
  "#;
  eval(scope, source).unwrap();
  assert_eq!("fast", unsafe { WHO });
}

#[test]
fn object_define_property() {
  let _setup_guard = setup::parallel_test();
  let isolate = &mut v8::Isolate::new(Default::default());
  {
    let scope = &mut v8::HandleScope::new(isolate);
    let context = v8::Context::new(scope, Default::default());
    let scope = &mut v8::ContextScope::new(scope, context);

    let mut desc = v8::PropertyDescriptor::new();
    desc.set_configurable(true);
    desc.set_enumerable(false);

    let name = v8::String::new(scope, "g").unwrap();
    context
      .global(scope)
      .define_property(scope, name.into(), &desc);
    let source = r#"
      {
        const d = Object.getOwnPropertyDescriptor(globalThis, "g");
        [d.configurable, d.enumerable, d.writable].toString()
      }
    "#;
    let actual = eval(scope, source).unwrap();
    let expected = v8::String::new(scope, "true,false,false").unwrap();
    assert!(expected.strict_equals(actual));
  }

  {
    let scope = &mut v8::HandleScope::new(isolate);
    let context = v8::Context::new(scope, Default::default());
    let scope = &mut v8::ContextScope::new(scope, context);

    let mut desc = v8::PropertyDescriptor::new_from_value_writable(
      v8::Integer::new(scope, 42).into(),
      true,
    );
    desc.set_configurable(true);
    desc.set_enumerable(false);

    let name = v8::String::new(scope, "g").unwrap();
    context
      .global(scope)
      .define_property(scope, name.into(), &desc);
    let source = r#"
      {
        const d = Object.getOwnPropertyDescriptor(globalThis, "g");
        [d.configurable, d.enumerable, d.writable].toString()
      }
    "#;
    let actual = eval(scope, source).unwrap();
    let expected = v8::String::new(scope, "true,false,true").unwrap();
    assert!(expected.strict_equals(actual));
  }

  {
    let scope = &mut v8::HandleScope::new(isolate);
    let context = v8::Context::new(scope, Default::default());
    let scope = &mut v8::ContextScope::new(scope, context);

    let mut desc = v8::PropertyDescriptor::new_from_value(
      v8::Integer::new(scope, 42).into(),
    );
    desc.set_configurable(true);
    desc.set_enumerable(false);

    let name = v8::String::new(scope, "g").unwrap();
    context
      .global(scope)
      .define_property(scope, name.into(), &desc);
    let source = r#"
      {
        const d = Object.getOwnPropertyDescriptor(globalThis, "g");
        [d.configurable, d.enumerable, d.writable].toString()
      }
    "#;
    let actual = eval(scope, source).unwrap();
    let expected = v8::String::new(scope, "true,false,false").unwrap();
    assert!(expected.strict_equals(actual));
  }
}

// Regression test for https://github.com/denoland/deno/issues/19021
#[test]
fn bubbling_up_exception() {
  let _setup_guard = setup::parallel_test();
  let isolate = &mut v8::Isolate::new(Default::default());
  let scope = &mut v8::HandleScope::new(isolate);
  let context = v8::Context::new(scope, Default::default());
  let scope = &mut v8::ContextScope::new(scope, context);

  fn boom_fn(
    scope: &mut v8::HandleScope,
    _args: v8::FunctionCallbackArguments,
    _retval: v8::ReturnValue<v8::Value>,
  ) {
    let msg = v8::String::new(scope, "boom").unwrap();
    let exception = v8::Exception::type_error(scope, msg);
    scope.throw_exception(exception);
  }

  let global_proxy = scope.get_current_context().global(scope);
  let identifier = v8::String::new(scope, "boom").unwrap();
  let value = v8::FunctionTemplate::new(scope, boom_fn)
    .get_function(scope)
    .unwrap();
  global_proxy.set(scope, identifier.into(), value.into());

  let code = r#"
try {
    boom()
} catch (e) {
    //
}
"#;

  let source = v8::String::new(scope, code).unwrap();
  let script = v8::Script::compile(scope, source, None).unwrap();

  let scope = &mut v8::TryCatch::new(scope);
  let _result = script.run(scope);
  // This fails in debug build, but passes in release build.
  assert!(!scope.has_caught());
  assert!(scope.exception().is_none());
}

// Regression test for https://github.com/denoland/deno/issues/19021
#[test]
fn bubbling_up_exception_in_function_call() {
  let _setup_guard = setup::parallel_test();
  let isolate = &mut v8::Isolate::new(Default::default());
  let scope = &mut v8::HandleScope::new(isolate);
  let context = v8::Context::new(scope, Default::default());
  let scope = &mut v8::ContextScope::new(scope, context);

  fn boom_fn(
    scope: &mut v8::HandleScope,
    _args: v8::FunctionCallbackArguments,
    _retval: v8::ReturnValue<v8::Value>,
  ) {
    let msg = v8::String::new(scope, "boom").unwrap();
    let exception = v8::Exception::type_error(scope, msg);
    scope.throw_exception(exception);
  }

  let global_proxy = scope.get_current_context().global(scope);
  let identifier = v8::String::new(scope, "boom").unwrap();
  let value = v8::FunctionTemplate::new(scope, boom_fn)
    .get_function(scope)
    .unwrap();
  global_proxy.set(scope, identifier.into(), value.into());

  let code = r#"
(function () {
  return function callBoom() {
    try {
        boom()
    } catch (e) {
        //
    }
  }
})();
"#;

  let source = v8::String::new(scope, code).unwrap();
  let script = v8::Script::compile(scope, source, None).unwrap();

  let scope = &mut v8::TryCatch::new(scope);
  let call_boom_fn_val = script.run(scope).unwrap();
  let call_boom_fn =
    v8::Local::<v8::Function>::try_from(call_boom_fn_val).unwrap();

  let scope = &mut v8::TryCatch::new(scope);
  let this = v8::undefined(scope);
  let result = call_boom_fn.call(scope, this.into(), &[]).unwrap();
  assert!(result.is_undefined());
  // This fails in debug build, but passes in release build.
  assert!(!scope.has_caught());
  assert!(scope.exception().is_none());
}

// Regression test for https://github.com/denoland/rusty_v8/issues/1226
#[test]
fn exception_thrown_but_continues_execution() {
  let _setup_guard = setup::parallel_test();
  let isolate = &mut v8::Isolate::new(Default::default());
  let scope = &mut v8::HandleScope::new(isolate);
  let context = v8::Context::new(scope, Default::default());
  let scope = &mut v8::ContextScope::new(scope, context);

  static CALL_COUNT: AtomicUsize = AtomicUsize::new(0);

  fn call_object_property<'s>(
    scope: &mut v8::HandleScope<'s>,
    value: v8::Local<v8::Value>,
    property: &str,
  ) -> Option<v8::Local<'s, v8::Value>> {
    let object: v8::Local<v8::Object> = value.try_into().unwrap();
    let ident = v8::String::new(scope, property).unwrap().into();
    let prop = object.get(scope, ident).unwrap();
    let func: v8::Local<v8::Function> = prop.try_into().unwrap();
    let recv = scope.get_current_context().global(scope).into();

    let retval = func.call(scope, recv, &[]);
    retval
  }

  fn print_fn(
    scope: &mut v8::HandleScope,
    args: v8::FunctionCallbackArguments,
    _retval: v8::ReturnValue<v8::Value>,
  ) {
    let local_arg = args.get(0);
    CALL_COUNT.fetch_add(1, Ordering::SeqCst);
    let print_str = if local_arg.is_string() {
      local_arg.to_rust_string_lossy(scope)
    } else if local_arg.is_object() {
      let obj_repr = call_object_property(scope, local_arg, "repr");
      if obj_repr.is_none() {
        return;
      }
      "[".to_owned() + &obj_repr.unwrap().to_rust_string_lossy(scope) + "]"
    } else {
      "Unknown type".to_owned()
    };
    println!("{print_str}");
  }

  let global_proxy = scope.get_current_context().global(scope);
  let identifier = v8::String::new(scope, "print").unwrap();
  let value = v8::FunctionTemplate::new(scope, print_fn)
    .get_function(scope)
    .unwrap();
  global_proxy.set(scope, identifier.into(), value.into());

  let code = r#"
  let object_with_ok_repr = {
      repr: function() { return "object_with_ok_repr"; }
  };
  print(object_with_ok_repr);
  let object_with_broken_repr = {
      repr: function() { boom }
  };
  print(object_with_broken_repr);
  print("this should not be reachable");
  "#;

  let source = v8::String::new(scope, code).unwrap();
  let script = v8::Script::compile(scope, source, None).unwrap();

  let scope = &mut v8::TryCatch::new(scope);
  let _result = script.run(scope);
  assert_eq!(CALL_COUNT.load(Ordering::SeqCst), 2);
}

#[test]
fn disallow_javascript_execution_scope() {
  let _setup_guard = setup::parallel_test();

  let mut isolate = v8::Isolate::new(Default::default());
  let mut scope = v8::HandleScope::new(&mut isolate);
  let context = v8::Context::new(&mut scope, Default::default());
  let mut scope = v8::ContextScope::new(&mut scope, context);

  // We can run JS before the scope begins.
  assert_eq!(
    eval(&mut scope, "42").unwrap().uint32_value(&mut scope),
    Some(42)
  );

  {
    let try_catch = &mut v8::TryCatch::new(&mut scope);
    {
      let scope = &mut v8::DisallowJavascriptExecutionScope::new(
        try_catch,
        v8::OnFailure::ThrowOnFailure,
      );
      assert!(eval(scope, "42").is_none());
    }
    assert!(try_catch.has_caught());
    try_catch.reset();
  }

  // And we can run JS after the scope ends.
  assert_eq!(
    eval(&mut scope, "42").unwrap().uint32_value(&mut scope),
    Some(42)
  );
}

// TODO: Test DisallowJavascriptExecutionScope with OnFailure::CrashOnFailure
// and OnFailure::DumpOnFailure. #[should_panic] obviously doesn't work on
// those.

#[test]
fn allow_javascript_execution_scope() {
  let _setup_guard = setup::parallel_test();

  let mut isolate = v8::Isolate::new(Default::default());
  let mut scope = v8::HandleScope::new(&mut isolate);
  let context = v8::Context::new(&mut scope, Default::default());
  let mut scope = v8::ContextScope::new(&mut scope, context);

  let disallow_scope = &mut v8::DisallowJavascriptExecutionScope::new(
    &mut scope,
    v8::OnFailure::CrashOnFailure,
  );
  let allow_scope = &mut v8::AllowJavascriptExecutionScope::new(disallow_scope);
  assert_eq!(
    eval(allow_scope, "42").unwrap().uint32_value(allow_scope),
    Some(42)
  );
}

#[test]
fn allow_scope_in_read_host_object() {
  // The scope that is passed to ValueDeserializerImpl::read_host_object is
  // internally a DisallowJavascriptExecutionScope, so an allow scope must be
  // created in order to run JS code in that callback.
  struct Serializer;
  impl v8::ValueSerializerImpl for Serializer {
    fn write_host_object<'s>(
      &mut self,
      _scope: &mut v8::HandleScope<'s>,
      _object: v8::Local<'s, v8::Object>,
      _value_serializer: &mut dyn v8::ValueSerializerHelper,
    ) -> Option<bool> {
      // Doesn't look at the object or writes anything.
      Some(true)
    }

    fn throw_data_clone_error<'s>(
      &mut self,
      _scope: &mut v8::HandleScope<'s>,
      _message: v8::Local<'s, v8::String>,
    ) {
      todo!()
    }
  }

  struct Deserializer;
  impl v8::ValueDeserializerImpl for Deserializer {
    fn read_host_object<'s>(
      &mut self,
      scope: &mut v8::HandleScope<'s>,
      _value_deserializer: &mut dyn v8::ValueDeserializerHelper,
    ) -> Option<v8::Local<'s, v8::Object>> {
      let scope2 = &mut v8::AllowJavascriptExecutionScope::new(scope);
      let value = eval(scope2, "{}").unwrap();
      let object = v8::Local::<v8::Object>::try_from(value).unwrap();
      Some(object)
    }
  }

  let _setup_guard = setup::parallel_test();

  let mut isolate = v8::Isolate::new(Default::default());
  let mut scope = v8::HandleScope::new(&mut isolate);
  let context = v8::Context::new(&mut scope, Default::default());
  let mut scope = v8::ContextScope::new(&mut scope, context);

  let serialized = {
    let mut serializer =
      v8::ValueSerializer::new(&mut scope, Box::new(Serializer));
    serializer
      .write_value(context, v8::Object::new(&mut scope).into())
      .unwrap();
    serializer.release()
  };

  let mut deserializer =
    v8::ValueDeserializer::new(&mut scope, Box::new(Deserializer), &serialized);
  let value = deserializer.read_value(context).unwrap();
  assert!(value.is_object());
}

#[test]
fn microtask_queue() {
  let _setup_guard = setup::parallel_test();
  let mut isolate = v8::Isolate::new(Default::default());

  let mut scope = v8::HandleScope::new(&mut isolate);
  let context = v8::Context::new(&mut scope, Default::default());

  let queue = context.get_microtask_queue();
  let mut scope = v8::ContextScope::new(&mut scope, context);

  static CALL_COUNT: AtomicUsize = AtomicUsize::new(0);
  let function = v8::Function::new(
    &mut scope,
    |_: &mut v8::HandleScope,
     _: v8::FunctionCallbackArguments,
     _: v8::ReturnValue<v8::Value>| {
      CALL_COUNT.fetch_add(1, Ordering::SeqCst);
    },
  )
  .unwrap();

  queue.enqueue_microtask(&mut scope, function);
  // Flushes the microtasks queue.
  let _ = eval(&mut scope, "").unwrap();

  assert_eq!(CALL_COUNT.load(Ordering::SeqCst), 1);
}

#[test]
fn microtask_queue_new() {
  let _setup_guard = setup::parallel_test();
  let mut isolate = v8::Isolate::new(Default::default());

  let mut scope = v8::HandleScope::new(&mut isolate);
  let queue = v8::MicrotaskQueue::new(&mut scope, v8::MicrotasksPolicy::Auto);

  let context = v8::Context::new(&mut scope, Default::default());

  context.set_microtask_queue(queue.as_ref());
  assert!(std::ptr::eq(context.get_microtask_queue(), queue.as_ref()));
  // TODO(bartlomieju): add more tests once we have Context::New() bindings
  // https://github.com/denoland/rusty_v8/issues/1438
}

#[test]
fn clear_slots_annex_uninitialized() {
  let _setup_guard = setup::parallel_test();
  let mut isolate = v8::Isolate::new(Default::default());

  let mut scope = v8::HandleScope::new(&mut isolate);

  let context = v8::Context::new(&mut scope, Default::default());

  let r = 0;
  // This would increase slot count without initializing the annex.
  unsafe {
    context.set_aligned_pointer_in_embedder_data(1, &r as *const _ as *mut _);
  }

  // This was trying to deallocate a garbage value when the annex was not
  // initialized.
  context.clear_all_slots();
}

#[test]
fn string_valueview() {
  let _setup_guard = setup::parallel_test();
  let mut isolate = v8::Isolate::new(Default::default());
  let mut scope = v8::HandleScope::new(&mut isolate);
  let context = v8::Context::new(&mut scope, Default::default());
  let scope = &mut v8::ContextScope::new(&mut scope, context);

  {
    let one_byte = v8::String::new_from_one_byte(
      scope,
      &[1, 2, 3],
      v8::NewStringType::Normal,
    )
    .unwrap();
    let view = v8::ValueView::new(scope, one_byte);
    assert_eq!(view.data(), v8::ValueViewData::OneByte(&[1, 2, 3]));
  }

  {
    let two_byte = v8::String::new_from_two_byte(
      scope,
      &[1, 0x1FF, 3],
      v8::NewStringType::Normal,
    )
    .unwrap();
    let view = v8::ValueView::new(scope, two_byte);
    assert_eq!(view.data(), v8::ValueViewData::TwoByte(&[1, 0x1FF, 3]));
  }
}

#[test]
fn host_defined_options() {
  let _setup_guard = setup::parallel_test();
  let mut isolate = v8::Isolate::new(Default::default());
  let mut scope = v8::HandleScope::new(&mut isolate);
  let context = v8::Context::new(&mut scope, Default::default());
  let scope = &mut v8::ContextScope::new(&mut scope, context);

  let test = v8::Function::new(
    scope,
    |scope: &mut v8::HandleScope,
     _: v8::FunctionCallbackArguments,
     _: v8::ReturnValue| {
      let host_defined_options = unsafe {
        v8::Local::<v8::PrimitiveArray>::cast_unchecked(
          scope.get_current_host_defined_options().unwrap(),
        )
      };
      let val = host_defined_options.get(scope, 0);
      assert_eq!(val, v8::Number::new(scope, 42.5));
    },
  )
  .unwrap();
  let key = v8::String::new(scope, "test").unwrap();
  context
    .global(scope)
    .set(scope, key.into(), test.into())
    .unwrap();

  let resource_name = v8::String::new(scope, "file.js").unwrap();
  let host_defined_options = v8::PrimitiveArray::new(scope, 1);
  let value = v8::Number::new(scope, 42.5);
  host_defined_options.set(scope, 0, value.into());
  let origin = v8::ScriptOrigin::new(
    scope,
    resource_name.into(),
    0,
    0,
    false,
    0,
    None,
    false,
    false,
    false,
    Some(host_defined_options.into()),
  );
  let code = v8::String::new(scope, "test()").unwrap();
  let mut source = v8::script_compiler::Source::new(code, Some(&origin));
  let script = v8::script_compiler::compile(
    scope,
    &mut source,
    v8::script_compiler::CompileOptions::EagerCompile,
    v8::script_compiler::NoCacheReason::NoReason,
  )
  .unwrap();
  script.run(scope).unwrap();
}

#[test]
fn use_counter_callback() {
  static COUNT: AtomicUsize = AtomicUsize::new(0);

  extern "C" fn callback(
    _isolate: &mut v8::Isolate,
    feature: v8::UseCounterFeature,
  ) {
    if feature == v8::UseCounterFeature::kStrictMode {
      COUNT.fetch_add(1, Ordering::Relaxed);
    }
  }

  let _setup_guard = setup::parallel_test();
  let mut isolate = v8::Isolate::new(Default::default());
  isolate.set_use_counter_callback(callback);
  let mut scope = v8::HandleScope::new(&mut isolate);
  let context = v8::Context::new(&mut scope, Default::default());
  let scope = &mut v8::ContextScope::new(&mut scope, context);

  eval(scope, "'use strict'; 1 + 1");

  assert_eq!(COUNT.load(Ordering::Relaxed), 1);
}<|MERGE_RESOLUTION|>--- conflicted
+++ resolved
@@ -554,16 +554,10 @@
   let _setup_guard = setup::parallel_test();
   let isolate1 = &mut v8::Isolate::new(Default::default());
   let scope1 = &mut v8::HandleScope::new(isolate1);
-<<<<<<< HEAD
-  let context1 = v8::Context::new(scope1);
+  let context1 = v8::Context::new(scope1, Default::default());
   let isolate2 = &mut v8::Isolate::new(Default::default());
   let scope2 = &mut v8::HandleScope::new(isolate2);
-  let context2 = v8::Context::new(scope2);
-=======
-  let scope2 = &mut v8::HandleScope::new(isolate2);
-  let context1 = v8::Context::new(scope1, Default::default());
   let context2 = v8::Context::new(scope2, Default::default());
->>>>>>> b32f8e39
   let _context_scope_12 = &mut v8::ContextScope::new(scope1, context2);
   let _context_scope_21 = &mut v8::ContextScope::new(scope2, context1);
 }
@@ -578,20 +572,14 @@
   let global_context1;
   {
     let scope1 = &mut v8::HandleScope::new(isolate1);
-<<<<<<< HEAD
-    let local_context_1 = v8::Context::new(scope1);
-=======
-    let scope2 = &mut v8::HandleScope::new(isolate2);
     let local_context_1 = v8::Context::new(scope1, Default::default());
-    let local_context_2 = v8::Context::new(scope2, Default::default());
->>>>>>> b32f8e39
     global_context1 = v8::Global::new(scope1, local_context_1);
   }
   let isolate2 = &mut v8::Isolate::new(Default::default());
   let global_context2;
   {
     let scope2 = &mut v8::HandleScope::new(isolate2);
-    let local_context_2 = v8::Context::new(scope2);
+    let local_context_2 = v8::Context::new(scope2, Default::default());
     global_context2 = v8::Global::new(scope2, local_context_2);
   }
   let _handle_scope_12 =
