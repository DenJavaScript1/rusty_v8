// Copyright 2018-2019 the Deno authors. All rights reserved. MIT license.

#[macro_use]
extern crate lazy_static;

use rusty_v8 as v8;
use rusty_v8::{new_null, FunctionCallbackInfo, HandleScope, Local};
use std::sync::Mutex;

lazy_static! {
  static ref INIT_LOCK: Mutex<u32> = Mutex::new(0);
}

struct TestGuard {}

impl Drop for TestGuard {
  fn drop(&mut self) {
    // TODO shutdown process cleanly.
    /*
    *g -= 1;
    if *g  == 0 {
      unsafe { v8::V8::dispose() };
      v8::V8::shutdown_platform();
    }
    drop(g);
    */
  }
}

fn setup() -> TestGuard {
  let mut g = INIT_LOCK.lock().unwrap();
  *g += 1;
  if *g == 1 {
    v8::V8::initialize_platform(v8::platform::new_default_platform());
    v8::V8::initialize();
  }
  drop(g);
  TestGuard {}
}

#[test]
fn handle_scope_nested() {
  let g = setup();
  let mut params = v8::Isolate::create_params();
  params.set_array_buffer_allocator(
    v8::array_buffer::Allocator::new_default_allocator(),
  );
  let isolate = v8::Isolate::new(params);
  let mut locker = v8::Locker::new(&isolate);
  v8::HandleScope::enter(&mut locker, |scope1| {
    v8::HandleScope::enter(scope1, |_scope2| {});
  });
  drop(locker);
  drop(g);
}

#[test]
#[allow(clippy::float_cmp)]
fn handle_scope_numbers() {
  let g = setup();
  let mut params = v8::Isolate::create_params();
  params.set_array_buffer_allocator(
    v8::array_buffer::Allocator::new_default_allocator(),
  );
  let isolate = v8::Isolate::new(params);
  let mut locker = v8::Locker::new(&isolate);
  v8::HandleScope::enter(&mut locker, |scope1| {
    let l1 = v8::Integer::new(scope1, -123);
    let l2 = v8::Integer::new_from_unsigned(scope1, 456);
    v8::HandleScope::enter(scope1, |scope2| {
      let l3 = v8::Number::new(scope2, 78.9);
      assert_eq!(l1.value(), -123);
      assert_eq!(l2.value(), 456);
      assert_eq!(l3.value(), 78.9);
      assert_eq!(v8::Number::value(&l1), -123f64);
      assert_eq!(v8::Number::value(&l2), 456f64);
    });
  });
  drop(locker);
  drop(g);
}

#[test]
fn test_string() {
  setup();
  let mut params = v8::Isolate::create_params();
  params.set_array_buffer_allocator(
    v8::array_buffer::Allocator::new_default_allocator(),
  );
  let isolate = v8::Isolate::new(params);
  let mut locker = v8::Locker::new(&isolate);
  v8::HandleScope::enter(&mut locker, |scope| {
    let reference = "Hello 🦕 world!";
    let local = v8::String::new(scope, reference).unwrap();
    assert_eq!(15, local.length());
    assert_eq!(17, local.utf8_length(scope));
    assert_eq!(reference, local.to_rust_string_lossy(scope));
  });
  drop(locker);
}

fn v8_str<'sc>(
  scope: &mut HandleScope<'sc>,
  s: &str,
) -> v8::Local<'sc, v8::String> {
  v8::String::new(scope, s).unwrap()
}

#[test]
fn try_catch() {
  fn eval<'sc>(
    scope: &mut HandleScope<'sc>,
    context: Local<v8::Context>,
    code: &'static str,
  ) -> Option<Local<'sc, v8::Value>> {
    let source = v8_str(scope, code);
    let mut script =
      v8::Script::compile(&mut *scope, context, source, None).unwrap();
    script.run(scope, context)
  };

  let _g = setup();
  let mut params = v8::Isolate::create_params();
  params.set_array_buffer_allocator(
    v8::array_buffer::Allocator::new_default_allocator(),
  );
  let isolate = v8::Isolate::new(params);
  let mut locker = v8::Locker::new(&isolate);
  v8::HandleScope::enter(&mut locker, |scope| {
    let mut context = v8::Context::new(scope);
    context.enter();
    {
      // Error thrown - should be caught.
      let mut try_catch = v8::TryCatch::new(scope);
      let tc = try_catch.enter();
      let result = eval(scope, context, "throw new Error('foo')");
      assert!(result.is_none());
      assert!(tc.has_caught());
      assert!(tc.exception().is_some());
      assert!(tc.stack_trace(scope, context).is_some());
      assert!(tc.message().is_some());
      assert_eq!(
        tc.message().unwrap().get(scope).to_rust_string_lossy(scope),
        "Uncaught Error: foo"
      );
    };
    {
      // No error thrown.
      let mut try_catch = v8::TryCatch::new(scope);
      let tc = try_catch.enter();
      let result = eval(scope, context, "1 + 1");
      assert!(result.is_some());
      assert!(!tc.has_caught());
      assert!(tc.exception().is_none());
      assert!(tc.stack_trace(scope, context).is_none());
      assert!(tc.message().is_none());
      assert!(tc.rethrow().is_none());
    };
    {
      // Rethrow and reset.
      let mut try_catch_1 = v8::TryCatch::new(scope);
      let tc1 = try_catch_1.enter();
      {
        let mut try_catch_2 = v8::TryCatch::new(scope);
        let tc2 = try_catch_2.enter();
        eval(scope, context, "throw 'bar'");
        assert!(tc2.has_caught());
        assert!(tc2.rethrow().is_some());
        tc2.reset();
        assert!(!tc2.has_caught());
      }
      assert!(tc1.has_caught());
    };
    context.exit();
  });
}

#[test]
fn isolate_add_message_listener() {
  let g = setup();
  let mut params = v8::Isolate::create_params();
  params.set_array_buffer_allocator(
    v8::array_buffer::Allocator::new_default_allocator(),
  );
  let mut isolate = v8::Isolate::new(params);
  isolate.set_capture_stack_trace_for_uncaught_exceptions(true, 32);

  use std::sync::atomic::{AtomicUsize, Ordering};
  static CALL_COUNT: AtomicUsize = AtomicUsize::new(0);

  extern "C" fn check_message_0(
    message: Local<v8::Message>,
    _exception: Local<v8::Value>,
  ) {
    CALL_COUNT.fetch_add(1, Ordering::SeqCst);
    let isolate = unsafe { message.get_isolate() };
    v8::HandleScope::enter(isolate, |scope| {
      let message_str = message.get(scope);
      assert_eq!(message_str.to_rust_string_lossy(scope), "Uncaught foo");
    });
  }
  isolate.add_message_listener(check_message_0);

  let mut locker = v8::Locker::new(&isolate);
  v8::HandleScope::enter(&mut locker, |s| {
    let mut context = v8::Context::new(s);
    context.enter();
    let source = v8::String::new(s, "throw 'foo'").unwrap();
    let mut script = v8::Script::compile(s, context, source, None).unwrap();
    assert!(script.run(s, context).is_none());
    assert_eq!(CALL_COUNT.load(Ordering::SeqCst), 1);
    context.exit();
  });
  drop(locker);
  drop(g);
}

#[test]
fn script_compile_and_run() {
  setup();
  let mut params = v8::Isolate::create_params();
  params.set_array_buffer_allocator(
    v8::array_buffer::Allocator::new_default_allocator(),
  );
  let isolate = v8::Isolate::new(params);
  let mut locker = v8::Locker::new(&isolate);

  v8::HandleScope::enter(&mut locker, |s| {
    let mut context = v8::Context::new(s);
    context.enter();
    let source = v8::String::new(s, "'Hello ' + 13 + 'th planet'").unwrap();
    let mut script = v8::Script::compile(s, context, source, None).unwrap();
    source.to_rust_string_lossy(s);
    let result = script.run(s, context).unwrap();
    // TODO: safer casts.
    let result: v8::Local<v8::String> =
      unsafe { std::mem::transmute_copy(&result) };
    assert_eq!(result.to_rust_string_lossy(s), "Hello 13th planet");
    context.exit();
  });
  drop(locker);
}

#[test]
fn script_origin() {
  setup();
  let mut params = v8::Isolate::create_params();
  params.set_array_buffer_allocator(
    v8::array_buffer::Allocator::new_default_allocator(),
  );
  let isolate = v8::Isolate::new(params);
  let mut locker = v8::Locker::new(&isolate);

  v8::HandleScope::enter(&mut locker, |s| {
    let mut context = v8::Context::new(s);
    context.enter();

    let resource_name = v8::String::new(s, "foo.js").unwrap();
    let resource_line_offset = v8::Integer::new(s, 4);
    let resource_column_offset = v8::Integer::new(s, 5);
    let resource_is_shared_cross_origin = v8::new_true(s);
    let script_id = v8::Integer::new(s, 123);
    let source_map_url = v8::String::new(s, "source_map_url").unwrap();
    let resource_is_opaque = v8::new_true(s);
    let is_wasm = v8::new_false(s);
    let is_module = v8::new_false(s);

    let script_origin = v8::ScriptOrigin::new(
      resource_name.into(),
      resource_line_offset,
      resource_column_offset,
      resource_is_shared_cross_origin,
      script_id,
      source_map_url.into(),
      resource_is_opaque,
      is_wasm,
      is_module,
    );

    let source = v8::String::new(s, "1+2").unwrap();
    let mut script =
      v8::Script::compile(s, context, source, Some(&script_origin)).unwrap();
    source.to_rust_string_lossy(s);
    let _result = script.run(s, context).unwrap();
    context.exit();
  });
  drop(locker);
}

#[test]
fn get_version() {
  assert!(v8::V8::get_version().len() > 3);
}

#[test]
fn set_flags_from_command_line() {
  let r = v8::V8::set_flags_from_command_line(vec![
    "binaryname".to_string(),
    "--log-colour".to_string(),
    "--should-be-ignored".to_string(),
  ]);
  assert_eq!(
    r,
    vec!["binaryname".to_string(), "--should-be-ignored".to_string()]
  );
}

#[test]
fn inspector_string_view() {
  let chars = b"Hello world!";
  let view = v8::inspector::StringView::from(&chars[..]);

  assert_eq!(chars.len(), view.into_iter().len());
  assert_eq!(chars.len(), view.len());
  for (c1, c2) in chars.iter().copied().map(u16::from).zip(&view) {
    assert_eq!(c1, c2);
  }
}

#[test]
fn inspector_string_buffer() {
  let chars = b"Hello Venus!";
  let mut buf = {
    let src_view = v8::inspector::StringView::from(&chars[..]);
    v8::inspector::StringBuffer::create(&src_view)
  };
  let view = buf.as_mut().unwrap().string();

  assert_eq!(chars.len(), view.into_iter().len());
  assert_eq!(chars.len(), view.len());
  for (c1, c2) in chars.iter().copied().map(u16::from).zip(view) {
    assert_eq!(c1, c2);
  }
}

#[test]
fn test_primitives() {
  setup();
  let mut params = v8::Isolate::create_params();
  params.set_array_buffer_allocator(
    v8::array_buffer::Allocator::new_default_allocator(),
  );
  let isolate = v8::Isolate::new(params);
  let mut locker = v8::Locker::new(&isolate);
  v8::HandleScope::enter(&mut locker, |scope| {
    let null = v8::new_null(scope);
    assert!(!null.is_undefined());
    assert!(null.is_null());
    assert!(null.is_null_or_undefined());

    let undefined = v8::new_undefined(scope);
    assert!(undefined.is_undefined());
    assert!(!undefined.is_null());
    assert!(undefined.is_null_or_undefined());

    let true_ = v8::new_true(scope);
    assert!(!true_.is_undefined());
    assert!(!true_.is_null());
    assert!(!true_.is_null_or_undefined());

    let false_ = v8::new_false(scope);
    assert!(!false_.is_undefined());
    assert!(!false_.is_null());
    assert!(!false_.is_null_or_undefined());
  });
  drop(locker);
}

#[test]
fn exception() {
  setup();
  let mut params = v8::Isolate::create_params();
  params.set_array_buffer_allocator(
    v8::array_buffer::Allocator::new_default_allocator(),
  );
  let mut isolate = v8::Isolate::new(params);
  let mut locker = v8::Locker::new(&isolate);
  isolate.enter();
  v8::HandleScope::enter(&mut locker, |scope| {
    let mut context = v8::Context::new(scope);
    context.enter();
    let reference = "This is a test error";
    let local = v8::String::new(scope, reference).unwrap();
    v8::range_error(scope, local);
    v8::reference_error(scope, local);
    v8::syntax_error(scope, local);
    v8::type_error(scope, local);
    let exception = v8::error(scope, local);
    let msg = v8::create_message(scope, exception);
    let msg_string = msg.get(scope);
    let rust_msg_string = msg_string.to_rust_string_lossy(scope);
    assert_eq!(
      "Uncaught Error: This is a test error".to_string(),
      rust_msg_string
    );
    assert!(v8::get_stack_trace(scope, exception).is_none());
    context.exit();
  });
  drop(locker);
  isolate.exit();
}

#[test]
fn json() {
  setup();
  let mut params = v8::Isolate::create_params();
  params.set_array_buffer_allocator(
    v8::array_buffer::Allocator::new_default_allocator(),
  );
  let isolate = v8::Isolate::new(params);
  let mut locker = v8::Locker::new(&isolate);
  v8::HandleScope::enter(&mut locker, |s| {
    let mut context = v8::Context::new(s);
    context.enter();
    let json_string = v8_str(s, "{\"a\": 1, \"b\": 2}");
    let maybe_value = v8::json::parse(context, json_string);
    assert!(maybe_value.is_some());
    let value = maybe_value.unwrap();
    let maybe_stringified = v8::json::stringify(context, value);
    assert!(maybe_stringified.is_some());
    let stringified = maybe_stringified.unwrap();
    let rust_str = stringified.to_rust_string_lossy(s);
    assert_eq!("{\"a\":1,\"b\":2}".to_string(), rust_str);
    context.exit();
  });
  drop(locker);
}

// TODO Safer casts https://github.com/denoland/rusty_v8/issues/51
fn cast<U, T>(local: v8::Local<T>) -> v8::Local<U> {
  let cast_local: v8::Local<U> = unsafe { std::mem::transmute_copy(&local) };
  cast_local
}

#[test]
fn object() {
  setup();
  let mut params = v8::Isolate::create_params();
  params.set_array_buffer_allocator(
    v8::array_buffer::Allocator::new_default_allocator(),
  );
  let isolate = v8::Isolate::new(params);
  let mut locker = v8::Locker::new(&isolate);
  v8::HandleScope::enter(&mut locker, |scope| {
    let mut context = v8::Context::new(scope);
    context.enter();
    let null: v8::Local<v8::Value> = new_null(scope).into();
    let s1 = v8::String::new(scope, "a").unwrap();
    let s2 = v8::String::new(scope, "b").unwrap();
    let name1: Local<v8::Name> = cast(s1);
    let name2: Local<v8::Name> = cast(s2);
    let names = vec![name1, name2];
    let v1: v8::Local<v8::Value> = v8::Number::new(scope, 1.0).into();
    let v2: v8::Local<v8::Value> = v8::Number::new(scope, 2.0).into();
    let values = vec![v1, v2];
    let object = v8::Object::new(scope, null, names, values, 2);
    assert!(!object.is_null_or_undefined());
    context.exit();
  });
  drop(locker);
}

#[test]
fn promise_resolved() {
  setup();
  let mut params = v8::Isolate::create_params();
  params.set_array_buffer_allocator(
    v8::array_buffer::Allocator::new_default_allocator(),
  );
  let isolate = v8::Isolate::new(params);
  let mut locker = v8::Locker::new(&isolate);
  v8::HandleScope::enter(&mut locker, |scope| {
    let mut context = v8::Context::new(scope);
    context.enter();
    let maybe_resolver = v8::PromiseResolver::new(scope, context);
    assert!(maybe_resolver.is_some());
    let mut resolver = maybe_resolver.unwrap();
    let mut promise = resolver.get_promise(scope);
    assert!(!promise.has_handler());
    assert_eq!(promise.state(), v8::PromiseState::Pending);
    let str = v8::String::new(scope, "test").unwrap();
    let value: Local<v8::Value> = cast(str);
    resolver.resolve(context, value);
    assert_eq!(promise.state(), v8::PromiseState::Fulfilled);
    let result = promise.result(scope);
    let result_str: v8::Local<v8::String> = cast(result);
    assert_eq!(result_str.to_rust_string_lossy(scope), "test".to_string());
    // Resolve again with different value, since promise is already in `Fulfilled` state
    // it should be ignored.
    let str = v8::String::new(scope, "test2").unwrap();
    let value: Local<v8::Value> = cast(str);
    resolver.resolve(context, value);
    let result = promise.result(scope);
    let result_str: v8::Local<v8::String> = cast(result);
    assert_eq!(result_str.to_rust_string_lossy(scope), "test".to_string());
    context.exit();
  });
  drop(locker);
}

#[test]
fn promise_rejected() {
  setup();
  let mut params = v8::Isolate::create_params();
  params.set_array_buffer_allocator(
    v8::array_buffer::Allocator::new_default_allocator(),
  );
  let isolate = v8::Isolate::new(params);
  let mut locker = v8::Locker::new(&isolate);
  v8::HandleScope::enter(&mut locker, |scope| {
    let mut context = v8::Context::new(scope);
    context.enter();
    let maybe_resolver = v8::PromiseResolver::new(scope, context);
    assert!(maybe_resolver.is_some());
    let mut resolver = maybe_resolver.unwrap();
    let mut promise = resolver.get_promise(scope);
    assert!(!promise.has_handler());
    assert_eq!(promise.state(), v8::PromiseState::Pending);
    let str = v8::String::new(scope, "test").unwrap();
    let value: Local<v8::Value> = cast(str);
    let rejected = resolver.reject(context, value);
    assert!(rejected.unwrap());
    assert_eq!(promise.state(), v8::PromiseState::Rejected);
    let result = promise.result(scope);
    let result_str: v8::Local<v8::String> = cast(result);
    assert_eq!(result_str.to_rust_string_lossy(scope), "test".to_string());
    // Reject again with different value, since promise is already in `Rejected` state
    // it should be ignored.
    let str = v8::String::new(scope, "test2").unwrap();
    let value: Local<v8::Value> = cast(str);
    resolver.reject(context, value);
    let result = promise.result(scope);
    let result_str: v8::Local<v8::String> = cast(result);
    assert_eq!(result_str.to_rust_string_lossy(scope), "test".to_string());
    context.exit();
  });
  drop(locker);
}

extern "C" fn fn_callback(info: &FunctionCallbackInfo) {
  assert_eq!(info.length(), 0);
  let isolate = unsafe { info.get_isolate() };
  v8::HandleScope::enter(isolate, |scope| {
    let s = v8::String::new(scope, "Hello callback!").unwrap();
    let value: Local<v8::Value> = s.into();
    let rv = &mut info.get_return_value();
    let rv_value = rv.get(scope);
    assert!(rv_value.is_undefined());
    rv.set(value);
  });
}

#[test]
fn function() {
  setup();
  let mut params = v8::Isolate::create_params();
  params.set_array_buffer_allocator(
    v8::array_buffer::Allocator::new_default_allocator(),
  );
  let isolate = v8::Isolate::new(params);
  let mut locker = v8::Locker::new(&isolate);
  v8::HandleScope::enter(&mut locker, |scope| {
    let mut context = v8::Context::new(scope);
    context.enter();
    let global = context.global();
    let recv: Local<v8::Value> = global.into();
    // create function using template
    let mut fn_template = v8::FunctionTemplate::new(scope, fn_callback);
    let mut function = fn_template
      .get_function(scope, context)
      .expect("Unable to create function");
    let _value =
      v8::Function::call(&mut *function, scope, context, recv, 0, vec![]);
    // create function without a template
    let mut function = v8::Function::new(scope, context, fn_callback)
      .expect("Unable to create function");
    let maybe_value =
      v8::Function::call(&mut *function, scope, context, recv, 0, vec![]);
    let value = maybe_value.unwrap();
    let value_str: v8::Local<v8::String> = cast(value);
    let rust_str = value_str.to_rust_string_lossy(scope);
    assert_eq!(rust_str, "Hello callback!".to_string());
    context.exit();
  });
  drop(locker);
}

extern "C" fn promise_reject_callback(msg: v8::PromiseRejectMessage) {
  let event = msg.get_event();
  assert_eq!(event, v8::PromiseRejectEvent::PromiseRejectWithNoHandler);
  let mut promise = msg.get_promise();
  assert_eq!(promise.state(), v8::PromiseState::Rejected);
  let promise_obj: v8::Local<v8::Object> = cast(promise);
  let isolate = promise_obj.get_isolate();
  let value = msg.get_value();
  let mut locker = v8::Locker::new(isolate);
  v8::HandleScope::enter(&mut locker, |scope| {
    let value_str: v8::Local<v8::String> = cast(value);
    let rust_str = value_str.to_rust_string_lossy(scope);
    assert_eq!(rust_str, "promise rejected".to_string());
  });
  drop(locker);
}

#[test]
fn set_promise_reject_callback() {
  setup();
  let mut params = v8::Isolate::create_params();
  params.set_array_buffer_allocator(
    v8::array_buffer::Allocator::new_default_allocator(),
  );
  let mut isolate = v8::Isolate::new(params);
  isolate.set_promise_reject_callback(promise_reject_callback);
  isolate.enter();
  let mut locker = v8::Locker::new(&isolate);
  v8::HandleScope::enter(&mut locker, |scope| {
    let mut context = v8::Context::new(scope);
    context.enter();
    let mut resolver = v8::PromiseResolver::new(scope, context).unwrap();
    let str_ = v8::String::new(scope, "promise rejected").unwrap();
    let value: Local<v8::Value> = cast(str_);
    resolver.reject(context, value);
    context.exit();
  });
  drop(locker);
  isolate.exit();
}

fn mock_script_origin<'sc>(
  scope: &mut HandleScope<'sc>,
) -> v8::ScriptOrigin<'sc> {
  let resource_name = v8_str(scope, "foo.js");
  let resource_line_offset = v8::Integer::new(scope, 4);
  let resource_column_offset = v8::Integer::new(scope, 5);
  let resource_is_shared_cross_origin = v8::new_true(scope);
  let script_id = v8::Integer::new(scope, 123);
  let source_map_url = v8_str(scope, "source_map_url");
  let resource_is_opaque = v8::new_true(scope);
  let is_wasm = v8::new_false(scope);
  let is_module = v8::new_true(scope);
  v8::ScriptOrigin::new(
    resource_name.into(),
    resource_line_offset,
    resource_column_offset,
    resource_is_shared_cross_origin,
    script_id,
    source_map_url.into(),
    resource_is_opaque,
    is_wasm,
    is_module,
  )
}

#[test]
fn script_compiler_source() {
  let g = setup();
  let mut params = v8::Isolate::create_params();
  params.set_array_buffer_allocator(
    v8::array_buffer::Allocator::new_default_allocator(),
  );
  let mut isolate = v8::Isolate::new(params);
  isolate.set_promise_reject_callback(promise_reject_callback);
  isolate.enter();
  let mut locker = v8::Locker::new(&isolate);
  v8::HandleScope::enter(&mut locker, |scope| {
    let mut context = v8::Context::new(scope);
    context.enter();

    let source = "1+2";
    let script_origin = mock_script_origin(scope);
    let source =
      v8::script_compiler::Source::new(v8_str(scope, source), &script_origin);

    let result = v8::script_compiler::compile_module(
      &isolate,
      source,
      v8::script_compiler::CompileOptions::NoCompileOptions,
      v8::script_compiler::NoCacheReason::NoReason,
    );
    assert!(result.is_some());

    context.exit();
  });
  drop(locker);
  isolate.exit();
  drop(g);
}

#[test]
<<<<<<< HEAD
fn module() {
=======
fn primitive_array() {
>>>>>>> 99baef01
  let g = setup();
  let mut params = v8::Isolate::create_params();
  params.set_array_buffer_allocator(
    v8::array_buffer::Allocator::new_default_allocator(),
  );
  let mut isolate = v8::Isolate::new(params);
<<<<<<< HEAD
  isolate.set_promise_reject_callback(promise_reject_callback);
=======
>>>>>>> 99baef01
  isolate.enter();
  let mut locker = v8::Locker::new(&isolate);
  v8::HandleScope::enter(&mut locker, |scope| {
    let mut context = v8::Context::new(scope);
    context.enter();

<<<<<<< HEAD
    let source = "import \"foo.js\";\nimport \"bar.js\";\n1+2";
    let script_origin = mock_script_origin(scope);
    let source =
      v8::script_compiler::Source::new(v8_str(scope, source), &script_origin);

    let result = v8::script_compiler::compile_module(
      &isolate,
      source,
      v8::script_compiler::CompileOptions::NoCompileOptions,
      v8::script_compiler::NoCacheReason::NoReason,
    );
    assert!(result.is_some());
    let mut module = result.unwrap();
    assert_eq!(module.get_status(), v8::module::Status::Uninstantiated);
    assert_eq!(module.get_module_requests_length(), 2);
    assert_eq!(
      module.get_module_request(0).to_rust_string_lossy(scope), 
      "foo.js".to_string()
    );
    assert_eq!(
      module.get_module_request(1).to_rust_string_lossy(scope), 
      "bar.js".to_string()
    );
    // TODO: add instantation and evaluation test
=======
    let length = 3;
    let array = v8::PrimitiveArray::new(scope, length);
    assert_eq!(length, array.length());

    for i in 0..length {
      let item = array.get(scope, i);
      assert!(item.is_undefined());
    }

    let string = v8_str(scope, "test");
    array.set(scope, 1, cast(string));
    assert!(array.get(scope, 0).is_undefined());
    assert!(array.get(scope, 1).is_string());

    let num = v8::Number::new(scope, 0.42);
    array.set(scope, 2, cast(num));
    assert!(array.get(scope, 0).is_undefined());
    assert!(array.get(scope, 1).is_string());
    assert!(array.get(scope, 2).is_number());

>>>>>>> 99baef01
    context.exit();
  });
  drop(locker);
  isolate.exit();
  drop(g);
}<|MERGE_RESOLUTION|>--- conflicted
+++ resolved
@@ -687,28 +687,60 @@
 }
 
 #[test]
-<<<<<<< HEAD
+fn primitive_array() {
+  let g = setup();
+  let mut params = v8::Isolate::create_params();
+  params.set_array_buffer_allocator(
+    v8::array_buffer::Allocator::new_default_allocator(),
+  );
+  let mut isolate = v8::Isolate::new(params);
+  isolate.enter();
+  let mut locker = v8::Locker::new(&isolate);
+  v8::HandleScope::enter(&mut locker, |scope| {
+    let mut context = v8::Context::new(scope);
+    context.enter();
+
+    let length = 3;
+    let array = v8::PrimitiveArray::new(scope, length);
+    assert_eq!(length, array.length());
+
+    for i in 0..length {
+      let item = array.get(scope, i);
+      assert!(item.is_undefined());
+    }
+
+    let string = v8_str(scope, "test");
+    array.set(scope, 1, cast(string));
+    assert!(array.get(scope, 0).is_undefined());
+    assert!(array.get(scope, 1).is_string());
+
+    let num = v8::Number::new(scope, 0.42);
+    array.set(scope, 2, cast(num));
+    assert!(array.get(scope, 0).is_undefined());
+    assert!(array.get(scope, 1).is_string());
+    assert!(array.get(scope, 2).is_number());
+
+    context.exit();
+  });
+  drop(locker);
+  isolate.exit();
+  drop(g);
+}
+
+#[test]
 fn module() {
-=======
-fn primitive_array() {
->>>>>>> 99baef01
   let g = setup();
   let mut params = v8::Isolate::create_params();
   params.set_array_buffer_allocator(
     v8::array_buffer::Allocator::new_default_allocator(),
   );
   let mut isolate = v8::Isolate::new(params);
-<<<<<<< HEAD
-  isolate.set_promise_reject_callback(promise_reject_callback);
-=======
->>>>>>> 99baef01
   isolate.enter();
   let mut locker = v8::Locker::new(&isolate);
   v8::HandleScope::enter(&mut locker, |scope| {
     let mut context = v8::Context::new(scope);
     context.enter();
 
-<<<<<<< HEAD
     let source = "import \"foo.js\";\nimport \"bar.js\";\n1+2";
     let script_origin = mock_script_origin(scope);
     let source =
@@ -733,28 +765,6 @@
       "bar.js".to_string()
     );
     // TODO: add instantation and evaluation test
-=======
-    let length = 3;
-    let array = v8::PrimitiveArray::new(scope, length);
-    assert_eq!(length, array.length());
-
-    for i in 0..length {
-      let item = array.get(scope, i);
-      assert!(item.is_undefined());
-    }
-
-    let string = v8_str(scope, "test");
-    array.set(scope, 1, cast(string));
-    assert!(array.get(scope, 0).is_undefined());
-    assert!(array.get(scope, 1).is_string());
-
-    let num = v8::Number::new(scope, 0.42);
-    array.set(scope, 2, cast(num));
-    assert!(array.get(scope, 0).is_undefined());
-    assert!(array.get(scope, 1).is_string());
-    assert!(array.get(scope, 2).is_number());
-
->>>>>>> 99baef01
     context.exit();
   });
   drop(locker);
