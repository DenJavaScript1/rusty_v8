--- conflicted
+++ resolved
@@ -824,7 +824,6 @@
 
     context.exit();
   }
-<<<<<<< HEAD
   drop(locker);
   isolate.exit();
   drop(g);
@@ -933,8 +932,6 @@
     assert_eq!(completion_value_str.to_rust_string_lossy(scope), "42".to_string());
     context.exit();
   }
-=======
->>>>>>> 81443d18
   drop(locker);
   isolate.exit();
   drop(g);
