--- conflicted
+++ resolved
@@ -48,11 +48,8 @@
     ))
     .is_ok());
     v8::V8::set_flags_from_string(
-<<<<<<< HEAD
-      "--expose_gc --harmony-import-assertions --abort-on-uncaught-exception ",
-=======
-      "--no_freeze_flags_after_init --expose_gc --harmony-import-assertions --harmony-shadow-realm --allow_natives_syntax --turbo_fast_api_calls",
->>>>>>> 6c619797
+      "--expose_gc --harmony-import-assertions ",
+      "--no_freeze_flags_after_init --expose_gc --harmony-import-assertions --abort-on-uncaught-exception --harmony-shadow-realm --allow_natives_syntax  --turbo_fast_api_calls",
     );
     v8::V8::initialize_platform(
       v8::new_default_platform(0, false).make_shared(),
@@ -7499,7 +7496,6 @@
 }
 
 #[test]
-<<<<<<< HEAD
 fn test_uncaught_exception_callback() {
   let _setup_guard = setup();
   static COUNTER: AtomicUsize = AtomicUsize::new(0);
@@ -7523,7 +7519,8 @@
   let recv = v8::undefined(scope);
   let _ = boom.call(scope, recv.into(), &[]);
   assert_eq!(COUNTER.load(Ordering::SeqCst), 1);
-=======
+}
+
 fn get_default_locale() {
   v8::icu::set_default_locale("nb_NO");
   let default_locale = v8::icu::get_language_tag();
@@ -8972,5 +8969,4 @@
   "#;
   eval(scope, source).unwrap();
   assert_eq!("fast", unsafe { WHO });
->>>>>>> 6c619797
 }