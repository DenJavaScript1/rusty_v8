--- conflicted
+++ resolved
@@ -794,18 +794,143 @@
 }
 
 #[test]
-<<<<<<< HEAD
+fn module_instantiation_failures1() {
+  let g = setup();
+  let mut params = v8::Isolate::create_params();
+  params.set_array_buffer_allocator(v8::Allocator::new_default_allocator());
+  let mut isolate = v8::Isolate::new(params);
+  isolate.enter();
+  let mut locker = v8::Locker::new(&isolate);
+  v8::HandleScope::enter(&mut locker, |scope| {
+    let mut context = v8::Context::new(scope);
+    context.enter();
+
+    let source_text = v8_str(
+      scope,
+      "import './foo.js';\n\
+       export {} from './bar.js';",
+    );
+    let origin = mock_script_origin(scope);
+    let source = v8::script_compiler::Source::new(source_text, &origin);
+
+    let module = v8::script_compiler::compile_module(
+      &isolate,
+      source,
+      v8::script_compiler::CompileOptions::NoCompileOptions,
+      v8::script_compiler::NoCacheReason::NoReason,
+    )
+    .unwrap();
+    assert_eq!(v8::ModuleStatus::Uninstantiated, module.get_status());
+    assert_eq!(2, module.get_module_requests_length());
+
+    assert_eq!(
+      "./foo.js",
+      module.get_module_request(0).to_rust_string_lossy(scope)
+    );
+    let loc = module.get_module_request_location(0);
+    assert_eq!(0, loc.get_line_number());
+    assert_eq!(7, loc.get_column_number());
+
+    assert_eq!(
+      "./bar.js",
+      module.get_module_request(1).to_rust_string_lossy(scope)
+    );
+    let loc = module.get_module_request_location(1);
+    assert_eq!(1, loc.get_line_number());
+    assert_eq!(15, loc.get_column_number());
+
+    // TODO(ry) Instantiation should fail.
+
+    context.exit();
+  });
+  drop(locker);
+  isolate.exit();
+  drop(g);
+}
+
+#[test]
+fn primitive_array() {
+  let g = setup();
+  let mut params = v8::Isolate::create_params();
+  params.set_array_buffer_allocator(v8::Allocator::new_default_allocator());
+  let mut isolate = v8::Isolate::new(params);
+  isolate.enter();
+  let mut locker = v8::Locker::new(&isolate);
+  v8::HandleScope::enter(&mut locker, |scope| {
+    let mut context = v8::Context::new(scope);
+    context.enter();
+
+    let length = 3;
+    let array = v8::PrimitiveArray::new(scope, length);
+    assert_eq!(length, array.length());
+
+    for i in 0..length {
+      let item = array.get(scope, i);
+      assert!(item.is_undefined());
+    }
+
+    let string = v8_str(scope, "test");
+    array.set(scope, 1, cast(string));
+    assert!(array.get(scope, 0).is_undefined());
+    assert!(array.get(scope, 1).is_string());
+
+    let num = v8::Number::new(scope, 0.42);
+    array.set(scope, 2, cast(num));
+    assert!(array.get(scope, 0).is_undefined());
+    assert!(array.get(scope, 1).is_string());
+    assert!(array.get(scope, 2).is_number());
+
+    context.exit();
+  });
+  drop(locker);
+  isolate.exit();
+  drop(g);
+}
+
+#[test]
+fn ui() {
+  // This environment variable tells build.rs that we're running trybuild tests,
+  // so it won't rebuild V8.
+  std::env::set_var("DENO_TRYBUILD", "1");
+
+  let t = trybuild::TestCases::new();
+  t.compile_fail("tests/compile_fail/*.rs");
+}
+
+#[test]
+fn equality() {
+  let g = setup();
+  let mut params = v8::Isolate::create_params();
+  params.set_array_buffer_allocator(v8::Allocator::new_default_allocator());
+  let mut isolate = v8::Isolate::new(params);
+  isolate.enter();
+  let mut locker = v8::Locker::new(&isolate);
+  v8::HandleScope::enter(&mut locker, |scope| {
+    let mut context = v8::Context::new(scope);
+    context.enter();
+
+    assert!(v8_str(scope, "a").strict_equals(v8_str(scope, "a").into()));
+    assert!(!v8_str(scope, "a").strict_equals(v8_str(scope, "b").into()));
+
+    assert!(v8_str(scope, "a").same_value(v8_str(scope, "a").into()));
+    assert!(!v8_str(scope, "a").same_value(v8_str(scope, "b").into()));
+
+    context.exit();
+  });
+  drop(locker);
+  isolate.exit();
+  drop(g);
+}
+
+#[test]
 fn array_buffer_view() {
   let g = setup();
   let mut params = v8::Isolate::create_params();
-  params.set_array_buffer_allocator(
-    v8::array_buffer::Allocator::new_default_allocator(),
-  );
+  params.set_array_buffer_allocator(v8::Allocator::new_default_allocator());
   let mut isolate = v8::Isolate::new(params);
   isolate.enter();
-
-  let locker = v8::Locker::new(&isolate);
-  v8::HandleScope::enter(&isolate, |s| {
+  let mut locker = v8::Locker::new(&isolate);
+  v8::HandleScope::enter(&mut locker, |s| {
     let mut context = v8::Context::new(s);
     context.enter();
     let source = v8::String::new(s, "new Uint8Array([23,23,23,23])").unwrap();
@@ -821,129 +946,6 @@
     let copy_bytes = result.copy_contents(&mut dest);
     assert_eq!(copy_bytes, 4);
     assert_eq!(dest, [23, 23, 23, 23]);
-=======
-fn module_instantiation_failures1() {
-  let g = setup();
-  let mut params = v8::Isolate::create_params();
-  params.set_array_buffer_allocator(v8::Allocator::new_default_allocator());
-  let mut isolate = v8::Isolate::new(params);
-  isolate.enter();
-  let mut locker = v8::Locker::new(&isolate);
-  v8::HandleScope::enter(&mut locker, |scope| {
-    let mut context = v8::Context::new(scope);
-    context.enter();
-
-    let source_text = v8_str(
-      scope,
-      "import './foo.js';\n\
-       export {} from './bar.js';",
-    );
-    let origin = mock_script_origin(scope);
-    let source = v8::script_compiler::Source::new(source_text, &origin);
-
-    let module = v8::script_compiler::compile_module(
-      &isolate,
-      source,
-      v8::script_compiler::CompileOptions::NoCompileOptions,
-      v8::script_compiler::NoCacheReason::NoReason,
-    )
-    .unwrap();
-    assert_eq!(v8::ModuleStatus::Uninstantiated, module.get_status());
-    assert_eq!(2, module.get_module_requests_length());
-
-    assert_eq!(
-      "./foo.js",
-      module.get_module_request(0).to_rust_string_lossy(scope)
-    );
-    let loc = module.get_module_request_location(0);
-    assert_eq!(0, loc.get_line_number());
-    assert_eq!(7, loc.get_column_number());
-
-    assert_eq!(
-      "./bar.js",
-      module.get_module_request(1).to_rust_string_lossy(scope)
-    );
-    let loc = module.get_module_request_location(1);
-    assert_eq!(1, loc.get_line_number());
-    assert_eq!(15, loc.get_column_number());
-
-    // TODO(ry) Instantiation should fail.
-
-    context.exit();
-  });
-  drop(locker);
-  isolate.exit();
-  drop(g);
-}
-
-#[test]
-fn primitive_array() {
-  let g = setup();
-  let mut params = v8::Isolate::create_params();
-  params.set_array_buffer_allocator(v8::Allocator::new_default_allocator());
-  let mut isolate = v8::Isolate::new(params);
-  isolate.enter();
-  let mut locker = v8::Locker::new(&isolate);
-  v8::HandleScope::enter(&mut locker, |scope| {
-    let mut context = v8::Context::new(scope);
-    context.enter();
-
-    let length = 3;
-    let array = v8::PrimitiveArray::new(scope, length);
-    assert_eq!(length, array.length());
-
-    for i in 0..length {
-      let item = array.get(scope, i);
-      assert!(item.is_undefined());
-    }
-
-    let string = v8_str(scope, "test");
-    array.set(scope, 1, cast(string));
-    assert!(array.get(scope, 0).is_undefined());
-    assert!(array.get(scope, 1).is_string());
-
-    let num = v8::Number::new(scope, 0.42);
-    array.set(scope, 2, cast(num));
-    assert!(array.get(scope, 0).is_undefined());
-    assert!(array.get(scope, 1).is_string());
-    assert!(array.get(scope, 2).is_number());
-
-    context.exit();
-  });
-  drop(locker);
-  isolate.exit();
-  drop(g);
-}
-
-#[test]
-fn ui() {
-  // This environment variable tells build.rs that we're running trybuild tests,
-  // so it won't rebuild V8.
-  std::env::set_var("DENO_TRYBUILD", "1");
-
-  let t = trybuild::TestCases::new();
-  t.compile_fail("tests/compile_fail/*.rs");
-}
-
-#[test]
-fn equality() {
-  let g = setup();
-  let mut params = v8::Isolate::create_params();
-  params.set_array_buffer_allocator(v8::Allocator::new_default_allocator());
-  let mut isolate = v8::Isolate::new(params);
-  isolate.enter();
-  let mut locker = v8::Locker::new(&isolate);
-  v8::HandleScope::enter(&mut locker, |scope| {
-    let mut context = v8::Context::new(scope);
-    context.enter();
-
-    assert!(v8_str(scope, "a").strict_equals(v8_str(scope, "a").into()));
-    assert!(!v8_str(scope, "a").strict_equals(v8_str(scope, "b").into()));
-
-    assert!(v8_str(scope, "a").same_value(v8_str(scope, "a").into()));
-    assert!(!v8_str(scope, "a").same_value(v8_str(scope, "b").into()));
-
->>>>>>> 7cb66234
     context.exit();
   });
   drop(locker);
