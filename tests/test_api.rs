--- conflicted
+++ resolved
@@ -6609,13 +6609,15 @@
 }
 
 #[test]
-<<<<<<< HEAD
 fn get_default_locale() {
   env::set_var("LC_ALL", "nb_NO");
   let default_locale = v8::icu::get_default_locale();
   let default_locale_str = std::str::from_utf8(&default_locale).unwrap();
+
   assert_eq!(default_locale_str, "nb_NO")
-=======
+}
+
+#[test]
 fn weak_handle() {
   let _setup_guard = setup();
 
@@ -7021,5 +7023,4 @@
     eval(scope, "new ShadowRealm().evaluate(`globalThis.test`)").unwrap();
   assert_eq!(value.uint32_value(scope), Some(42));
   assert!(scope.get_slot::<CheckData>().unwrap().callback_called);
->>>>>>> e6b443a6
 }